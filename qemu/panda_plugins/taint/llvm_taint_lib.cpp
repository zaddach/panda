/* PANDABEGINCOMMENT
 *
 * Authors:
 *  Tim Leek               tleek@ll.mit.edu
 *  Ryan Whelan            rwhelan@ll.mit.edu
 *  Joshua Hodosh          josh.hodosh@ll.mit.edu
 *  Michael Zhivich        mzhivich@ll.mit.edu
 *  Brendan Dolan-Gavitt   brendandg@gatech.edu
 *
 * This work is licensed under the terms of the GNU GPL, version 2.
 * See the COPYING file in the top-level directory.
 *
PANDAENDCOMMENT */

#include "llvm_taint_lib.h"
#include "guestarch.h"
#include "my_mem.h"

extern Shad *shadow;
<<<<<<< HEAD
extern int tainted_pointer ;
}
=======
>>>>>>> 9ef2bfc4

using namespace llvm;

/***
 *** PandaTaintFunctionPass
 ***/

char PandaTaintFunctionPass::ID = 0;
static RegisterPass<PandaTaintFunctionPass>
X("PandaTaint", "Analyze each instruction in a function for taint operations");

/*
 * Most of the time, existingTtbCache should be just passed as NULL so one is
 * created in the constructor.  Otherwise, pass in an existing one that was
 * created previously.
 */
FunctionPass *llvm::createPandaTaintFunctionPass(size_t tob_size,
        std::map<std::string, TaintTB*> *existingTtbCache) {
    return new PandaTaintFunctionPass(tob_size, existingTtbCache);
}

TaintOpBuffer* PandaTaintFunctionPass::getTaintOpBuffer(){
    return tbuf;
}

std::map<std::string, TaintTB*>* PandaTaintFunctionPass::getTaintTBCache(){
    return ttbCache;
}

bool PandaTaintFunctionPass::runOnFunction(Function &F){

#ifdef TAINTDEBUG
    printf("\n\n%s\n", F.getName().str().c_str());
#endif

    // check and see if cache needs to be flushed and if so, flush
    std::map<std::string, TaintTB*>::iterator it;
    if (ttbCache->size() == 10000){
        for (it = ttbCache->begin(); it != ttbCache->end(); it++){
            // don't remove helper functions from cache
            if (!strstr(it->second->name, "tcg-llvm-tb")){
                continue;
            }
            taint_tb_cleanup(it->second);
            ttbCache->erase(it);
        }
    }

    it = ttbCache->find(F.getName().str());
    if (it != ttbCache->end()){
#ifdef TAINTDEBUG
        printf("found\n");
#endif
        ttb = it->second;
    }

    else {

        // create new ttb
        ttb = taint_tb_new(F.getName().str().c_str(),
            (int)F.getBasicBlockList().size());

        // clear global taint op buffer
        tob_clear(tbuf);

        // create slot tracker to keep track of LLVM values
        PTV->PST = createPandaSlotTracker(&F);
        PTV->PST->initialize();

        // process taint starting with the entry BB
        Function::iterator bb = F.begin();
        //printf("Processing entry BB...\n");
        PTV->visit(bb);
        assert(tbuf->size < tbuf_size); // make sure it didn't overflow

        // Copy the tbuf ops into the ttb
        ttb->entry->label = 0;
        ttb->entry->ops = tob_new(tbuf->size);
        tob_clear(ttb->entry->ops);
        memcpy(ttb->entry->ops->start, tbuf->start, tbuf->size);
        ttb->entry->ops->size = tbuf->size;


	if (qemu_loglevel_mask(CPU_LOG_TAINT_OPS)) {
	  qemu_log("OUT (TAINT OPS) (main) \n");
	  fprintf_tob(shadow, ttb->entry->ops, logfile);
	  qemu_log_flush();
	}


        // process other taint BBs if they exist
        int i = 0;
        if (ttb->numBBs > 1){
            bb++;
            for (Function::iterator bbe = F.end(); bb != bbe; bb++){

                // clear global taint op buffer
                tob_clear(tbuf);

                ttb->tbbs[i]->label = PTV->PST->getLocalSlot(bb);
                //printf("Processing BB %d...\n", LV->PST->getLocalSlot(bb));
                PTV->visit(bb);
                assert(tbuf->size < tbuf_size); // make sure it didn't overflow

                // Copy the tbuf ops into the ttb
                ttb->tbbs[i]->ops = tob_new(tbuf->size);
                tob_clear(ttb->tbbs[i]->ops);
                memcpy(ttb->tbbs[i]->ops->start, tbuf->start, tbuf->size);
                ttb->tbbs[i]->ops->size = tbuf->size;

		if (qemu_loglevel_mask(CPU_LOG_TAINT_OPS)) {
		  qemu_log("OUT (TAINT OPS) (other) %d\n", i);
		  fprintf_tob(shadow, ttb->tbbs[i]->ops, logfile);
		  qemu_log_flush();
		}



                i++;
            }
        }

        // delete slot tracker
        delete PTV->PST;

#ifndef TAINTSTATS
        // don't cache during statistics gathering because we need to keep
        // instruction count
        ttbCache->insert(std::pair<std::string, TaintTB*>(
            F.getName().str(), ttb));
#endif
    }

    //taint_tb_cleanup(ttb);
    //spit_mem_usage();

    return false; // no modifications made to function
}

void PandaTaintFunctionPass::debugTaintOps(){
    int j = 0;
    tob_rewind(ttb->entry->ops);
    while (!(tob_end(ttb->entry->ops))) {
        TaintOp *op;
        tob_op_read(ttb->entry->ops, &op);
        printf("op %d ", j);
        tob_op_print(NULL, op);
        j++;
    }

    // show taint ops for all BBs
    for (int i = 0; i < ttb->numBBs-1; i++){
        printf("\nBB %d:\n", ttb->tbbs[i]->label);

        j = 0;
        tob_rewind(ttb->tbbs[i]->ops);
        while (!(tob_end(ttb->tbbs[i]->ops))) {
	    TaintOp *op;
	    tob_op_read(ttb->tbbs[i]->ops, &op);
            printf("op %d ", j);
            tob_op_print(NULL, op);
            j++;
        }
    }
}

/*
 * This probably isn't the safest code.  Please don't fuzz the cache file ;)
 */
/*void PandaTaintFunctionPass::readTaintCache(){
    size_t cacheSize;
    char name[50];
    int numBBs;
    TaintTB *filettb;
    uint32_t taintbufsize;
    size_t n = 0;
    n = fread(&cacheSize, sizeof(size_t), 1, taintCache);
    assert(n);
    for (int i = 0; i < (int)cacheSize; i++){
        n = fread(name, 50, 1, taintCache);
        assert(n);
        n = fread(&numBBs, sizeof(int), 1, taintCache);
        assert(n);
        filettb = taint_tb_new(name, numBBs);
#ifdef TAINTDEBUG
        printf("reading %s from cache\n", name);
#endif
        n = fread(&filettb->entry->label, sizeof(((TaintBB*)0)->label), 1,
            taintCache);
        assert(n);
        n = fread(&taintbufsize, sizeof(uint32_t), 1, taintCache);
        assert(n);
        filettb->entry->ops = (TaintOpBuffer*)my_malloc(sizeof(TaintOpBuffer),
            poolid_taint_processor);
        filettb->entry->ops->size = taintbufsize;
        filettb->entry->ops->max_size = taintbufsize;
        filettb->entry->ops->start = (char*)my_malloc(taintbufsize,
            poolid_taint_processor);
        n = fread(filettb->entry->ops->start, taintbufsize, 1, taintCache);
        assert(n);

        // read additional BBs if they exist
        if (numBBs > 1){
            for (int j = 0; j < numBBs-1; j++){
                n = fread(&filettb->tbbs[j]->label,
                    sizeof(((TaintBB*)0)->label), 1, taintCache);
                assert(n);
                n = fread(&taintbufsize, sizeof(uint32_t), 1, taintCache);
                assert(n);
                filettb->tbbs[j]->ops = (TaintOpBuffer*)my_malloc(
                    sizeof(TaintOpBuffer), poolid_taint_processor);
                filettb->tbbs[j]->ops->size = taintbufsize;
                filettb->tbbs[j]->ops->max_size = taintbufsize;
                filettb->tbbs[j]->ops->start = (char*)my_malloc(taintbufsize,
                    poolid_taint_processor);
                n = fread(filettb->tbbs[j]->ops->start, taintbufsize, 1,
                    taintCache);
                assert(n);
            }
        }

        ttbCache->insert(std::pair<std::string, TaintTB*>(
            std::string(name), filettb));
    }
}

void PandaTaintFunctionPass::writeTaintCache(){
    std::map<std::string, TaintTB*>::iterator it;
    size_t cacheSize = ttbCache->size();
    fwrite(&cacheSize, sizeof(size_t), 1, taintCache);
    for (it = ttbCache->begin(); it != ttbCache->end(); it++){
#ifdef TAINTDEBUG
        printf("writing %s to cache\n", it->second->name);
#endif
        fwrite(it->second->name, 50, 1, taintCache);
        fwrite(&it->second->numBBs, sizeof(((TaintTB*)0)->numBBs), 1,
            taintCache);
        fwrite(&it->second->entry->label, sizeof(((TaintBB*)0)->label), 1,
            taintCache);
        fwrite(&it->second->entry->ops->size, sizeof(((TaintOpBuffer*)0)->size),
            1, taintCache);
        fwrite(it->second->entry->ops->start, it->second->entry->ops->size, 1,
            taintCache);

        // write additional BBs if they exist
        if (it->second->numBBs > 1){
            for (int i = 0; i < it->second->numBBs-1; i++){
                fwrite(&it->second->tbbs[i]->label,
                    sizeof(((TaintBB*)0)->label), 1, taintCache);
                fwrite(&it->second->tbbs[i]->ops->size,
                    sizeof(((TaintOpBuffer*)0)->size), 1, taintCache);
                fwrite(it->second->tbbs[i]->ops->start,
                    it->second->tbbs[i]->ops->size, 1, taintCache);
            }
        }
    }
}*/

/***
 *** PandaSlotTracker
 ***/

PandaSlotTracker *llvm::createPandaSlotTracker(Function *F){
    return new PandaSlotTracker(F);
}

void PandaSlotTracker::initialize(){
    if (TheFunction && !FunctionProcessed){
        processFunction();
    }
}

void PandaSlotTracker::processFunction(){
    // Add arguments without names
    for(Function::arg_iterator AI = TheFunction->arg_begin(),
        AE = TheFunction->arg_end(); AI != AE; ++AI){
        if (!AI->hasName()){
            CreateFunctionSlot(AI);
        }
        else {
            AI->setName("");
            CreateFunctionSlot(AI);
        }
    }

    // Add all of the basic blocks and instructions with no names.
    for (Function::iterator BB = TheFunction->begin(),
        E = TheFunction->end(); BB != E; ++BB) {
        if (!BB->hasName()){
            CreateFunctionSlot(BB);
        }
        else {
            // the naming of the 'entry' BB happens by default, so leave it
            if (strcmp(BB->getName().str().c_str(), "entry")){
                BB->setName("");
                CreateFunctionSlot(BB);
            }
        }
        for (BasicBlock::iterator I = BB->begin(), E = BB->end(); I != E;
            ++I) {
            if (I->getType() != Type::getVoidTy(TheFunction->getContext()) &&
                !I->hasName()){
                CreateFunctionSlot(I);
            }
            else if (I->getType() != Type::getVoidTy(TheFunction->getContext())
                && I->hasName()){
                I->setName("");
                CreateFunctionSlot(I);
            }

            // We currently are assuming no metadata, but we will need this if
            // we start using metadata
            /*for (unsigned i = 0, e = I->getNumOperands(); i != e; ++i) {
                if (MDNode *N = dyn_cast_or_null<MDNode>(I->getOperand(i))){
                    CreateMetadataSlot(N);
                }
            }*/
        }
    }
    FunctionProcessed = true;
}

void PandaSlotTracker::CreateFunctionSlot(const Value *V){
    assert(V->getType() != Type::getVoidTy(TheFunction->getContext()) &&
        !V->hasName() && "Doesn't need a slot!");
    unsigned DestSlot = fNext++;
    fMap[V] = DestSlot;
}

//void PandaSlotTracker::CreateMetadataSlot(const MDNode *N){
    // don't currently need this, but we will if we start using metadata
//}

int PandaSlotTracker::getLocalSlot(const Value *V){
    ValueMap::iterator FI = fMap.find(V);
    return FI == fMap.end() ? -1 : (int)FI->second;
}

/***
 *** PandaTaintVisitor
 ***/

PandaTaintVisitor::PandaTaintVisitor(PandaTaintFunctionPass *PTFunPass){
    PTFP = PTFunPass;
    tbuf = PTFP->getTaintOpBuffer();
    PST = NULL;
}

/*
 * Returns size in bytes of a generic LLVM value (could be operand or
 * instruction).
 */
int PandaTaintVisitor::getValueSize(Value *V){
    if (V->getType()->isIntegerTy()){
        return (int)ceil(V->getType()->getScalarSizeInBits() / 8.0);
    }
    else if (V->getType()->isPointerTy()){
        return (int)ceil(static_cast<SequentialType*>(V->getType())->
            getElementType()->getScalarSizeInBits() / 8.0);
    }
    else if (V->getType()->isFloatingPointTy()){
        return (int)ceil(V->getType()->getScalarSizeInBits() / 8.0);
    }
    else if (V->getType()->isStructTy()){
        StructType *S = cast<StructType>(V->getType());
        int size = 0;
        for (int i = 0, elements = S->getNumElements(); i < elements; i++) {
            //TODO: Handle the case where getElementType returns a derived type
            size += (int)ceil(S->getElementType(i)->getScalarSizeInBits() / 8.0);
        }
        return size;
    }
    else {
        // those are all that's supported for now
        //assert(1==0);
        printf("Error in getValueSize() for type %i\n", V->getType()->getTypeID());
        //    V->getParent()->getParent()->getName().str().c_str());
        return -1;
    }
}

// Delete taint at destination LLVM register
void PandaTaintVisitor::simpleDeleteTaintAtDest(int llvmReg){
    struct taint_op_struct op = {};
    struct addr_struct dst = {};
    op.typ = DELETEOP;
    dst.typ = LADDR;
    dst.val.la = llvmReg;
    for (int i = 0; i < MAXREGSIZE; i++){
        dst.off = i;
        op.val.deletel.a = dst;
        tob_op_write(tbuf, &op);
    }
}

// Copy taint from LLVM source to dest byte by byte
void PandaTaintVisitor::simpleTaintCopy(int source, int dest, int bytes){
    struct taint_op_struct op = {};
    struct addr_struct src = {};
    struct addr_struct dst = {};
    op.typ = COPYOP;
    dst.typ = LADDR;
    dst.val.la = dest;
    src.typ = LADDR;
    src.val.la = source;

    for (int i = 0; i < bytes; i++){
        src.off = i;
        dst.off = i;
        op.val.copy.a = src;
        op.val.copy.b = dst;
        tob_op_write(tbuf, &op);
    }
}

// Compute operations, byte by byte
void PandaTaintVisitor::simpleTaintCompute(int source0, AddrType source0ty,
        int source1, AddrType source1ty, int dest, int bytes){
    struct taint_op_struct op = {};
    struct addr_struct src0 = {};
    struct addr_struct src1 = {};
    struct addr_struct dst = {};
    op.typ = COMPUTEOP;
    dst.typ = LADDR;
    dst.val.la = dest;
    src0.typ = source0ty;
    src0.val.la = source0;
    src1.typ = source1ty;
    src1.val.la = source1;

    for (int i = 0; i < bytes; i++){
        src0.off = i;
        src1.off = i;
        dst.off = i;
        op.val.compute.a = src0;
        op.val.compute.b = src1;
        op.val.compute.c = dst;
        tob_op_write(tbuf, &op);
    }
}

// Deals with taint ops for inttoptr and ptrtoint instructions
void PandaTaintVisitor::intPtrHelper(Instruction &I, int sourcesize, int destsize){

    // If the sizes are equal, then it is a series of simple copy operations
    if (sourcesize == destsize){
        simpleTaintCopy(PST->getLocalSlot(I.getOperand(0)),
            PST->getLocalSlot(&I), destsize);
    }

    // If the destination is smaller than the source, then copy the least
    // significant bytes, and delete taint at the most significant
    else if (sourcesize > destsize){
        simpleTaintCopy(PST->getLocalSlot(I.getOperand(0)),
            PST->getLocalSlot(&I), destsize);

        struct taint_op_struct op = {};
        struct addr_struct dst = {};
        op.typ = DELETEOP;
        dst.typ = LADDR;
        dst.val.la = PST->getLocalSlot(&I);
        for (int i = destsize; i < MAXREGSIZE; i++){
            dst.off = i;
            op.val.deletel.a = dst;
            tob_op_write(tbuf, &op);
        }
    }

    // If the source is smaller than the destination, then copy the least
    // significant bytes, and delete taint at the bytes that are zero-extended
    else if (sourcesize < destsize){
        simpleTaintCopy(PST->getLocalSlot(I.getOperand(0)),
            PST->getLocalSlot(&I), sourcesize);

        // delete taint on extra bytes
        struct taint_op_struct op = {};
        struct addr_struct dst = {};
        op.typ = DELETEOP;
        dst.typ = LADDR;
        dst.val.la = PST->getLocalSlot(&I);
        for (int i = sourcesize; i < MAXREGSIZE; i++){
            dst.off = i;
            op.val.deletel.a = dst;
            tob_op_write(tbuf, &op);
        }
    }

    else {
        printf("Error: PtrToIntInst/IntToPtrInst size error\n");
        assert(1==0);
    }
}

// Deals with taint ops for integer add and subtract instructions
void PandaTaintVisitor::addSubHelper(Value *arg0, Value *arg1, Value *dstval){
    struct taint_op_struct op = {};
    struct addr_struct src0 = {};
    struct addr_struct src1 = {};
    struct addr_struct dst = {};
    op.typ = COMPUTEOP;
    int operand0 = PST->getLocalSlot(arg0);
    int operand1 = PST->getLocalSlot(arg1);
    int size = ceil(arg0->getType()->getScalarSizeInBits() / 8.0);

    // result gets taint from each source
    if (!isa<Constant>(arg0) && !isa<Constant>(arg1)){


        /**** TEST ****/
        // label operand0
        /*Addr a;
        TaintOp op2;
        op2.typ = LABELOP;
        a.typ = LADDR;
        a.val.la = operand0;
        a.off = 0;
        op2.val.label.l = 0;
        op2.val.label.a = a;
        tob_op_write(tbuf, &op2);
        a.off = 1;
        op2.val.label.l = 1;
        op2.val.label.a = a;
        tob_op_write(tbuf, &op2);
        a.off = 2;
        op2.val.label.l = 2;
        op2.val.label.a = a;
        tob_op_write(tbuf, &op2);
        a.off = 3;
        op2.val.label.l = 3;
        op2.val.label.a = a;
        tob_op_write(tbuf, &op2);*/
        /**** TEST ****/



        // compute(a0, b0, c0)
        src0.typ = LADDR;
        src0.val.la = operand0;
        src0.off = 0;
        src1.typ = LADDR;
        src1.val.la = operand1;
        src1.off = 0;
        dst.typ = LADDR;
        dst.off = 0;
        dst.val.la = PST->getLocalSlot(dstval);
        op.val.compute.a = src0;
        op.val.compute.b = src1;
        op.val.compute.c = dst;
        tob_op_write(tbuf, &op);

        // compute(ci-1, ai, ci)
        // compute(bi, ci, ci)
        for (int i = 1; i < size; i++){
            src0.val.la = PST->getLocalSlot(dstval);
            src1.val.la = operand0;
            dst.val.la = PST->getLocalSlot(dstval);
            dst.off = i;
            src0.off = i - 1;
            src1.off = i;
            op.val.compute.a = src0;
            op.val.compute.b = src1;
            op.val.compute.c = dst;
            tob_op_write(tbuf, &op);

            src0.val.la = operand1;
            src1.val.la = PST->getLocalSlot(dstval);
            dst.val.la = PST->getLocalSlot(dstval);
            src0.off = i;
            src1.off = i;
            dst.off = i;
            op.val.compute.a = src0;
            op.val.compute.b = src1;
            op.val.compute.c = dst;
            tob_op_write(tbuf, &op);
        }
    }

    // we don't actually care what the constant is for now
    // result gets taint from LLVM register source operand
    else if (isa<Constant>(arg0)){
        // compute(a0, b0, c0)
        src0.typ = CONST;
        src0.val.con = 0;
        src1.typ = LADDR;
        src1.val.la = operand1;
        src1.off = 0;
        dst.typ = LADDR;
        dst.off = 0;
        dst.val.la = PST->getLocalSlot(dstval);
        op.val.compute.a = src0;
        op.val.compute.b = src1;
        op.val.compute.c = dst;
        tob_op_write(tbuf, &op);

        // compute(ci-1, bi, ci)
        for (int i = 1; i < size; i++){
            src0.val.la = PST->getLocalSlot(dstval);
            src1.val.la = operand1;
            src1.typ = LADDR;
            dst.val.la = PST->getLocalSlot(dstval);
            dst.off = i;
            src0.off = i - 1;
            src1.off = i;
            op.val.compute.a = src0;
            op.val.compute.b = src1;
            op.val.compute.c = dst;
            tob_op_write(tbuf, &op);
        }
    }

    else if (isa<Constant>(arg1)){


        /**** TEST ****/
        // label operand0
        /*Addr a;
        TaintOp op2;
        op2.typ = LABELOP;
        a.typ = LADDR;
        a.val.la = operand0;
        a.off = 0;
        op2.val.label.l = 0;
        op2.val.label.a = a;
        tob_op_write(tbuf, &op2);
        a.off = 1;
        op2.val.label.l = 1;
        op2.val.label.a = a;
        tob_op_write(tbuf, &op2);
        a.off = 2;
        op2.val.label.l = 2;
        op2.val.label.a = a;
        tob_op_write(tbuf, &op2);
        a.off = 3;
        op2.val.label.l = 3;
        op2.val.label.a = a;
        tob_op_write(tbuf, &op2);*/
        /**** TEST ****/

        // compute(a0, b0, c0)
        src0.typ = LADDR;
        src0.val.la = operand0;
        src0.off = 0;
        src1.typ = CONST;
        src1.val.con = 0;
        dst.typ = LADDR;
        dst.off = 0;
        dst.val.la = PST->getLocalSlot(dstval);
        op.val.compute.a = src0;
        op.val.compute.b = src1;
        op.val.compute.c = dst;
        tob_op_write(tbuf, &op);

        // compute(ci-1, ai, ci)
        for (int i = 1; i < size; i++){
            src0.val.la = PST->getLocalSlot(dstval);
            src1.val.la = operand0;
            src1.typ = LADDR;
            dst.val.la = PST->getLocalSlot(dstval);
            dst.off = i;
            src0.off = i - 1;
            src1.off = i;
            op.val.compute.a = src0;
            op.val.compute.b = src1;
            op.val.compute.c = dst;
            tob_op_write(tbuf, &op);
        }
    }

    // constant operands contain no taint
    else if (isa<Constant>(arg0) && isa<Constant>(arg1)){
        op.typ = DELETEOP;
        dst.typ = LADDR;
        dst.val.la = PST->getLocalSlot(dstval);
        for (int i = 0; i < size; i++){
            dst.off = i;
            op.val.deletel.a = dst;
            tob_op_write(tbuf, &op);
        }
    }

    else {
        assert(1==0);
    }
}

// Deals with taint ops for integer multiply instructions
void PandaTaintVisitor::mulHelper(BinaryOperator &I){
    struct taint_op_struct op = {};
    struct addr_struct src0 = {};
    struct addr_struct src1 = {};
    struct addr_struct dst = {};
    op.typ = COMPUTEOP;
    int operand0 = PST->getLocalSlot(I.getOperand(0));
    int operand1 = PST->getLocalSlot(I.getOperand(1));
    int size = ceil(I.getOperand(0)->getType()->getScalarSizeInBits() / 8.0);

    // result gets taint from each source
    if (!isa<Constant>(I.getOperand(0)) && !isa<Constant>(I.getOperand(1))){

        /**** TEST ****/
        // label operand0
        /*Addr a;
        TaintOp op2;
        op2.typ = LABELOP;
        a.typ = LADDR;
        a.val.la = operand0;
        a.off = 0;
        op2.val.label.l = 0;
        op2.val.label.a = a;
        tob_op_write(tbuf, &op2);
        a.off = 1;
        op2.val.label.l = 1;
        op2.val.label.a = a;
        tob_op_write(tbuf, &op2);
        a.off = 2;
        op2.val.label.l = 2;
        op2.val.label.a = a;
        tob_op_write(tbuf, &op2);
        a.off = 3;
        op2.val.label.l = 3;
        op2.val.label.a = a;
        tob_op_write(tbuf, &op2);*/
        /**** TEST ****/

        // accumulate all of a's taint into c0
        src0.typ = LADDR;
        src0.val.la = operand0;
        src0.off = 0;
        src1.typ = LADDR;
        src1.val.la = operand0;
        src1.off = 0;
        dst.typ = LADDR;
        dst.off = 0;
        dst.val.la = PST->getLocalSlot(&I);
        op.val.compute.a = src0;
        op.val.compute.b = src1;
        op.val.compute.c = dst;
        tob_op_write(tbuf, &op);

        src0.val.la = PST->getLocalSlot(&I);
        op.val.compute.a = src0;
        for (int i = 1; i < size; i++){
            src1.off = i;
            op.val.compute.b = src1;
            tob_op_write(tbuf, &op);
        }

        // compute(a0, c0, c0)
        src0.typ = LADDR;
        src0.val.la = operand0;
        src0.off = 0;
        src1.typ = LADDR;
        src1.val.la = PST->getLocalSlot(&I);
        src1.off = 0;
        dst.typ = LADDR;
        dst.off = 0;
        dst.val.la = PST->getLocalSlot(&I);
        op.val.compute.a = src0;
        op.val.compute.b = src1;
        op.val.compute.c = dst;
        tob_op_write(tbuf, &op);

        // compute(b0, c0, c0)
        src0.val.la = operand1;
        op.val.compute.a = src0;
        tob_op_write(tbuf, &op);

        // compute(ci-1, ai, ci)
        // compute(bi, ci, ci)
        for (int i = 1; i < size; i++){
            src0.val.la = PST->getLocalSlot(&I);
            src1.val.la = operand0;
            dst.val.la = PST->getLocalSlot(&I);
            dst.off = i;
            src0.off = i - 1;
            src1.off = i;
            op.val.compute.a = src0;
            op.val.compute.b = src1;
            op.val.compute.c = dst;
            tob_op_write(tbuf, &op);

            src0.val.la = operand1;
            src1.val.la = PST->getLocalSlot(&I);
            dst.val.la = PST->getLocalSlot(&I);
            src0.off = i;
            src1.off = i;
            dst.off = i;
            op.val.compute.a = src0;
            op.val.compute.b = src1;
            op.val.compute.c = dst;
            tob_op_write(tbuf, &op);
        }
    }

    // we don't actually care what the constant is for now
    // result gets taint from LLVM register source operand
    // this is similar to the taint model for add
    else if (isa<Constant>(I.getOperand(0))){
        // compute(a0, b0, c0)
        src0.typ = CONST;
        src0.val.con = 0;
        src1.typ = LADDR;
        src1.val.la = operand1;
        src1.off = 0;
        dst.typ = LADDR;
        dst.off = 0;
        dst.val.la = PST->getLocalSlot(&I);
        op.val.compute.a = src0;
        op.val.compute.b = src1;
        op.val.compute.c = dst;
        tob_op_write(tbuf, &op);

        // compute(ci-1, bi, ci)
        for (int i = 1; i < size; i++){
            src0.val.la = PST->getLocalSlot(&I);
            src1.val.la = operand1;
            src1.typ = LADDR;
            dst.val.la = PST->getLocalSlot(&I);
            dst.off = i;
            src0.off = i - 1;
            src1.off = i;
            op.val.compute.a = src0;
            op.val.compute.b = src1;
            op.val.compute.c = dst;
            tob_op_write(tbuf, &op);
        }
    }

    else if (isa<Constant>(I.getOperand(1))){


        /**** TEST ****/
        // label operand0
        /*Addr a;
        TaintOp op2;
        op2.typ = LABELOP;
        a.typ = LADDR;
        a.val.la = operand0;
        a.off = 0;
        op2.val.label.l = 0;
        op2.val.label.a = a;
        tob_op_write(tbuf, &op2);
        a.off = 1;
        op2.val.label.l = 1;
        op2.val.label.a = a;
        tob_op_write(tbuf, &op2);
        a.off = 2;
        op2.val.label.l = 2;
        op2.val.label.a = a;
        tob_op_write(tbuf, &op2);
        a.off = 3;
        op2.val.label.l = 3;
        op2.val.label.a = a;
        tob_op_write(tbuf, &op2);*/
        /**** TEST ****/

        // accumulate all of a's taint into c0
        src0.typ = LADDR;
        src0.val.la = operand0;
        src0.off = 0;
        src1.typ = LADDR;
        src1.val.la = operand0;
        src1.off = 0;
        dst.typ = LADDR;
        dst.off = 0;
        dst.val.la = PST->getLocalSlot(&I);
        op.val.compute.a = src0;
        op.val.compute.b = src1;
        op.val.compute.c = dst;
        tob_op_write(tbuf, &op);

        src0.val.la = PST->getLocalSlot(&I);
        op.val.compute.a = src0;
        for (int i = 1; i < size; i++){
            src1.off = i;
            op.val.compute.b = src1;
            tob_op_write(tbuf, &op);
        }

        // propagate accumulated taint in c0 to all result bytes
        src0.val.la = PST->getLocalSlot(&I);
        op.val.compute.a = src0;
        src1.val.la = PST->getLocalSlot(&I);
        src1.off = 0;
        op.val.compute.b = src1;
        dst.val.la = PST->getLocalSlot(&I);
        for (int i = 1; i < size; i++){
            dst.off = i;
            op.val.compute.c = dst;
            tob_op_write(tbuf, &op);
        }
    }

    // constant operands contain no taint
    else if (isa<Constant>(I.getOperand(0)) && isa<Constant>(I.getOperand(1))){
        op.typ = DELETEOP;
        dst.typ = LADDR;
        dst.val.la = PST->getLocalSlot(&I);
        for (int i = 0; i < size; i++){
            dst.off = i;
            op.val.deletel.a = dst;
            tob_op_write(tbuf, &op);
        }
    }

    else {
        assert(1==0);
    }
}

/*
 * XXX: Broken.  If you want a more accurate shift model, fix this.
 */
void PandaTaintVisitor::shiftHelper(BinaryOperator &I){
    struct taint_op_struct op = {};
    struct addr_struct src0 = {};
    struct addr_struct src1 = {};
    struct addr_struct dst = {};
    op.typ = COMPUTEOP;
    int operand0 = PST->getLocalSlot(I.getOperand(0));
    int operand1 = PST->getLocalSlot(I.getOperand(1));
    int size = ceil(I.getOperand(0)->getType()->getScalarSizeInBits() / 8.0);

    // apply each byte of taint from shift amount to each byte of destination,
    // then copy taint of each byte of source op to each byte of dest through
    // compute ops
    if (!isa<Constant>(I.getOperand(0)) && !isa<Constant>(I.getOperand(1))){
        // accumulate all of b's taint into c0
        src0.typ = LADDR;
        src0.val.la = operand1;
        src0.off = 0;
        src1.typ = LADDR;
        src1.val.la = operand1;
        src1.off = 0;
        dst.typ = LADDR;
        dst.off = 0;
        dst.val.la = PST->getLocalSlot(&I);
        op.val.compute.a = src0;
        op.val.compute.b = src1;
        op.val.compute.c = dst;
        tob_op_write(tbuf, &op);

        src0.val.la = PST->getLocalSlot(&I);
        op.val.compute.a = src0;
        for (int i = 1; i < size; i++){
            src1.off = i;
            op.val.compute.b = src1;
            tob_op_write(tbuf, &op);
        }

        // propagate accumulated taint in c0 to all result bytes
        src0.val.la = PST->getLocalSlot(&I);
        op.val.compute.a = src0;
        src1.val.la = PST->getLocalSlot(&I);
        src1.off = 0;
        op.val.compute.b = src1;
        dst.val.la = PST->getLocalSlot(&I);
        for (int i = 1; i < size; i++){
            dst.off = i;
            op.val.compute.c = dst;
            tob_op_write(tbuf, &op);
        }

        // copy each byte of operand 0 to each byte of destination through
        // compute ops
        src0.val.la = operand0;
        src1.val.la = PST->getLocalSlot(&I);
        dst.val.la = PST->getLocalSlot(&I);
        for (int i = 0; i < size; i++){
            src0.off = i;
            src1.off = i;
            dst.off = i;
            op.val.compute.a = src0;
            op.val.compute.b = src1;
            op.val.compute.c = dst;
            tob_op_write(tbuf, &op);
        }
    }

    // we don't actually care what the constant is for now
    // each result byte gets taint of each byte of shift amount
    else if (isa<Constant>(I.getOperand(0))){
        // accumulate all of b's taint into c0
        src0.typ = LADDR;
        src0.val.la = operand1;
        src0.off = 0;
        src1.typ = LADDR;
        src1.val.la = operand1;
        src1.off = 0;
        dst.typ = LADDR;
        dst.off = 0;
        dst.val.la = PST->getLocalSlot(&I);
        op.val.compute.a = src0;
        op.val.compute.b = src1;
        op.val.compute.c = dst;
        tob_op_write(tbuf, &op);

        src0.val.la = PST->getLocalSlot(&I);
        op.val.compute.a = src0;
        for (int i = 1; i < size; i++){
            src1.off = i;
            op.val.compute.b = src1;
            tob_op_write(tbuf, &op);
        }

        // propagate accumulated taint in c0 to all result bytes
        src0.val.la = PST->getLocalSlot(&I);
        op.val.compute.a = src0;
        src1.val.la = PST->getLocalSlot(&I);
        src1.off = 0;
        op.val.compute.b = src1;
        dst.val.la = PST->getLocalSlot(&I);
        for (int i = 1; i < size; i++){
            dst.off = i;
            op.val.compute.c = dst;
            tob_op_write(tbuf, &op);
        }
    }

    // for now, copy taint to each destination byte through compute ops
    else if (isa<Constant>(I.getOperand(1))){
        src0.typ = LADDR;
        src0.val.la = operand0;
        src1.typ = LADDR;
        src1.val.la = operand0;
        dst.typ = LADDR;
        dst.val.la = PST->getLocalSlot(&I);
        for (int i = 0; i < size; i++){
            src0.off = i;
            src1.off = i;
            dst.off = i;
            op.val.compute.a = src0;
            op.val.compute.b = src1;
            op.val.compute.c = dst;
            tob_op_write(tbuf, &op);
        }
    }

    // constant operands contain no taint
    else if (isa<Constant>(I.getOperand(0)) && isa<Constant>(I.getOperand(1))){
        op.typ = DELETEOP;
        dst.typ = LADDR;
        dst.val.la = PST->getLocalSlot(&I);
        for (int i = 0; i < size; i++){
            dst.off = i;
            op.val.deletel.a = dst;
            tob_op_write(tbuf, &op);
        }
    }

    else {
        assert(1==0);
    }
}

/*
 * Applies union of each byte of each operand to each byte of result
 */
void PandaTaintVisitor::approxArithHelper(Value *op0, Value *op1, Value *dest){
    struct taint_op_struct op = {};
    struct addr_struct src0 = {};
    struct addr_struct src1 = {};
    struct addr_struct dst = {};
    op.typ = COMPUTEOP;
    int size = ceil(op0->getType()->getScalarSizeInBits() / 8.0);
    int constantArgs = 0;

    // Delete taint in accumulator (next register which hasn't been used yet)
    op.typ = DELETEOP;
    dst.typ = LADDR;
    dst.off = 0;
    dst.val.la = PST->getLocalSlot(dest) + 1;
    op.val.deletel.a = dst;
    tob_op_write(tbuf, &op);

    for (int oper = 0; oper < 2; oper++){
        // Operand is a constant, therefore it can't be tainted
        Value *curop = !oper ? op0 : op1;
        if (PST->getLocalSlot(curop) < 0){
            constantArgs++;

            // both args were constants, need to delete taint
            if (constantArgs == 2){
                op.typ = DELETEOP;
                dst.typ = LADDR;
                dst.val.la = PST->getLocalSlot(dest);
                for (int i = 0; i < size; i++){
                    dst.off = i;
                    op.val.deletel.a = dst;
                    tob_op_write(tbuf, &op);
                }
                return;
            }

            continue;
        }

        // accumulate all of oper[i]'s taint into c0 of temp
        op.typ = COMPUTEOP;
        src0.typ = LADDR;
        src0.val.la = PST->getLocalSlot(curop);
        src0.off = 0;
        src1.typ = LADDR;
        src1.val.la = PST->getLocalSlot(dest)+1;
        src1.off = 0;
        dst.typ = LADDR;
        dst.off = 0;
        dst.val.la = PST->getLocalSlot(dest) + 1;
        op.val.compute.a = src0;
        op.val.compute.b = src1;
        op.val.compute.c = dst;

        for (int i = 0; i < size; i++){
            src0.off = i;
            op.val.compute.a = src0;
            tob_op_write(tbuf, &op);
        }
    }

    // propagate accumulated taint in c0 to all result bytes
    src0.val.la = PST->getLocalSlot(dest) + 1;
    src0.off = 0;
    op.val.compute.a = src0;
    src1.val.la = PST->getLocalSlot(dest) + 1;
    src1.off = 0;
    op.val.compute.b = src1;
    dst.val.la = PST->getLocalSlot(dest);
    for (int i = 0; i < size; i++){
        dst.off = i;
        op.val.compute.c = dst;
        tob_op_write(tbuf, &op);
    }
}

// Currently only used for and, or, and xor
void PandaTaintVisitor::simpleArithHelper(BinaryOperator &I){
    int source0 = PST->getLocalSlot(I.getOperand(0));
    AddrType source0ty = isa<Constant>(I.getOperand(0)) ? CONST : LADDR;
    int source1 = PST->getLocalSlot(I.getOperand(1));
    AddrType source1ty = isa<Constant>(I.getOperand(1)) ? CONST : LADDR;
    int dest = PST->getLocalSlot(&I);
    int bytes = ceil(I.getType()->getScalarSizeInBits() / 8.0);
    simpleTaintCompute(source0, source0ty, source1, source1ty, dest, bytes);
}

// Terminator instructions
void PandaTaintVisitor::visitReturnInst(ReturnInst &I){
    struct taint_op_struct op = {};
    struct addr_struct src = {};
    struct addr_struct dst = {};

    // need to copy taint to return register if it returns a value
    int result = PST->getLocalSlot(I.getReturnValue());
    if (result > -1){
        src.typ = LADDR;
        src.val.la = result;
        dst.typ = RET;
        op.typ = COPYOP;
        for (int i = 0; i < getValueSize(I.getReturnValue()); i++){
            src.off = i;
            dst.off = i;
            op.val.copy.a = src;
            op.val.copy.b = dst;
            tob_op_write(tbuf, &op);
        }
    }

    op.typ = RETOP;
    tob_op_write(tbuf, &op);
}

void PandaTaintVisitor::visitBranchInst(BranchInst &I){
    // write instruction boundary op
    struct taint_op_struct op = {};
    op.typ = INSNSTARTOP;
    char name[11] = "condbranch";
    strncpy(op.val.insn_start.name, name, OPNAMELENGTH);
    op.val.insn_start.num_ops = 0;
    op.val.insn_start.flag = INSNREADLOG;
    op.val.insn_start.cur_branch_bb = PST->getLocalSlot(I.getParent());
    for (int i = 0; i < (int)I.getNumSuccessors(); i++){
        op.val.insn_start.branch_labels[i] =
            PST->getLocalSlot(I.getSuccessor(i));
    }
    tob_op_write(tbuf, &op);
}

void PandaTaintVisitor::visitSwitchInst(SwitchInst &I){
    // write instruction boundary op
    struct taint_op_struct op = {};
    op.typ = INSNSTARTOP;
    char name[7] = "switch";
    strncpy(op.val.insn_start.name, name, OPNAMELENGTH);
    op.val.insn_start.num_ops = 0;
    op.val.insn_start.flag = INSNREADLOG;
    op.val.insn_start.cur_branch_bb = PST->getLocalSlot(I.getParent());
    unsigned successors = I.getNumSuccessors();
    int len = successors + 1;

    op.val.insn_start.switch_len = len;
    op.val.insn_start.switch_conds = (int64_t*)my_malloc(len * sizeof(int64_t), poolid_taint_processor);
    op.val.insn_start.switch_labels = (int*)my_malloc(len * sizeof(int), poolid_taint_processor);

    // Other cases
    int i = 0;
    for (llvm::SwitchInst::CaseIt it = I.case_begin(); it != I.case_end(); i++, it++){
        op.val.insn_start.switch_conds[i] =
            it.getCaseValue()->getSExtValue();
        op.val.insn_start.switch_labels[i] =
            PST->getLocalSlot(it.getCaseSuccessor());
    }

    // Put default case at end of array
    op.val.insn_start.switch_conds[len-1] = 0xDEADBEEF;
    op.val.insn_start.switch_labels[len-1] =
        PST->getLocalSlot(I.getDefaultDest());

    tob_op_write(tbuf, &op);
}

void PandaTaintVisitor::visitIndirectBrInst(IndirectBrInst &I){}
void PandaTaintVisitor::visitInvokeInst(InvokeInst &I){}
void PandaTaintVisitor::visitResumeInst(ResumeInst &I){}

/*
 * Treat unreachable the same way as return.  This matters, for example, when
 * there is a call to cpu_loop_exit() in a helper function, followed by an
 * unreachable instruction.  Functions that end with unreachable return void, so
 * we don't have to worry about taint transfer, we just have to tell the taint
 * processor we are returning.
 */
void PandaTaintVisitor::visitUnreachableInst(UnreachableInst &I){
    struct taint_op_struct op = {};
    op.typ = RETOP;
    tob_op_write(tbuf, &op);
}

// Binary operators
void PandaTaintVisitor::visitBinaryOperator(BinaryOperator &I){
    switch (I.getOpcode()){

        case Instruction::Add:
            addSubHelper(I.getOperand(0), I.getOperand(1), &I);
            //simpleArithHelper(I);
            break;

        case Instruction::FAdd:
            approxArithHelper(I.getOperand(0), I.getOperand(1), &I);
            break;

        case Instruction::Sub:
            addSubHelper(I.getOperand(0), I.getOperand(1), &I);
            //simpleArithHelper(I);
            break;

        case Instruction::FSub:
            approxArithHelper(I.getOperand(0), I.getOperand(1), &I);
            break;

        case Instruction::Mul:
            //mulHelper(I);
            //simpleArithHelper(I);
            approxArithHelper(I.getOperand(0), I.getOperand(1), &I);
            break;

        case Instruction::FMul:
            approxArithHelper(I.getOperand(0), I.getOperand(1), &I);
            break;

        case Instruction::UDiv:
            approxArithHelper(I.getOperand(0), I.getOperand(1), &I);
            break;

        case Instruction::SDiv:
            approxArithHelper(I.getOperand(0), I.getOperand(1), &I);
            break;

        case Instruction::FDiv:
            approxArithHelper(I.getOperand(0), I.getOperand(1), &I);
            break;

        case Instruction::URem:
            approxArithHelper(I.getOperand(0), I.getOperand(1), &I);
            break;

        case Instruction::SRem:
            approxArithHelper(I.getOperand(0), I.getOperand(1), &I);
            break;

        case Instruction::FRem:
            break;

        case Instruction::Shl:
            //shiftHelper(I);
            //simpleArithHelper(I);

            /*
             * FIXME: Hack to account for some constant operands and propagating
             * taint more precisely.  Make this more generic when we have more
             * time.
             */
            if (0 /*(!isa<Constant>(I.getOperand(0)))
                && (isa<Constant>(I.getOperand(1)))
                && (getValueSize(&I) == 8)*/){
                uint64_t con = static_cast<ConstantInt*>
                    (I.getOperand(1))->getZExtValue();
                if (con == 56){
                    //printf("hacked shl\n");
                    int srcval = PST->getLocalSlot(I.getOperand(0));
                    int dstval = PST->getLocalSlot(&I);
                    struct taint_op_struct op = {};
                    struct addr_struct src = {};
                    struct addr_struct dst = {};
                    op.typ = COPYOP;
                    src.typ = LADDR;
                    dst.typ = LADDR;
                    src.off = 0;
                    dst.off = 7;
                    src.val.la = srcval;
                    dst.val.la = dstval;
                    op.val.copy.a = src;
                    op.val.copy.b = dst;
                    tob_op_write(tbuf, &op);

                    op.typ = DELETEOP;
                    for (int i = 0; i < 7; i++){
                        dst.off = i;
                        op.val.deletel.a = dst;
                        tob_op_write(tbuf, &op);
                    }
                }
                else {
                    approxArithHelper(I.getOperand(0), I.getOperand(1), &I);
                }
            }
            else {
                approxArithHelper(I.getOperand(0), I.getOperand(1), &I);
            }
            break;

        case Instruction::LShr:
            //shiftHelper(I);
            //simpleArithHelper(I);

            /*
             * FIXME: Hack to account for some constant operands.  Make this
             * more generic when we have more time.
             */
            if (0 /*(!isa<Constant>(I.getOperand(0)))
                && (isa<Constant>(I.getOperand(1)))
                && (getValueSize(&I) == 8)*/){
                uint64_t con = static_cast<ConstantInt*>
                    (I.getOperand(1))->getZExtValue();
                if ((con > 0) && (con <= 8)){
                    //printf("hacked lshr\n");
                    int srcval = PST->getLocalSlot(I.getOperand(0));
                    int dstval = PST->getLocalSlot(&I);
                    struct taint_op_struct op = {};
                    struct addr_struct src = {};
                    struct addr_struct dst = {};
                    op.typ = COPYOP;
                    src.typ = LADDR;
                    dst.typ = LADDR;
                    src.val.la = srcval;
                    dst.val.la = dstval;
                    for (int i = 1; i < 8; i++){
                        src.off = i;
                        dst.off = i-1;
                        op.val.copy.a = src;
                        op.val.copy.b = dst;
                        tob_op_write(tbuf, &op);
                    }

                    op.typ = DELETEOP;
                    dst.off = 7;
                    op.val.deletel.a = dst;
                    tob_op_write(tbuf, &op);
                }
                else if ((con >= 56) && (con < 64)){
                    //printf("hacked lshr\n");
                    int srcval = PST->getLocalSlot(I.getOperand(0));
                    int dstval = PST->getLocalSlot(&I);
                    struct taint_op_struct op = {};
                    struct addr_struct src = {};
                    struct addr_struct dst = {};
                    op.typ = COPYOP;
                    src.typ = LADDR;
                    dst.typ = LADDR;
                    src.off = 7;
                    dst.off = 0;
                    src.val.la = srcval;
                    dst.val.la = dstval;
                    op.val.copy.a = src;
                    op.val.copy.b = dst;
                    tob_op_write(tbuf, &op);

                    op.typ = DELETEOP;
                    for (int i = 1; i < 8; i++){
                        dst.off = i;
                        op.val.deletel.a = dst;
                        tob_op_write(tbuf, &op);
                    }
                }
                else {
                    approxArithHelper(I.getOperand(0), I.getOperand(1), &I);
                }
            }
            else {
                approxArithHelper(I.getOperand(0), I.getOperand(1), &I);
            }
            break;

        case Instruction::AShr:
            //shiftHelper(I);
            //simpleArithHelper(I);
            approxArithHelper(I.getOperand(0), I.getOperand(1), &I);
            break;

        case Instruction::And:
            // TODO: think about more precise propagation when we have constants
            // on hand.  this goes for shift also.
            if (0 /*isa<Constant>(I.getOperand(1))*/){
                uint64_t con = static_cast<ConstantInt*>
                    (I.getOperand(1))->getZExtValue();
                int srcval = PST->getLocalSlot(I.getOperand(0));
                int dstval = PST->getLocalSlot(&I);
                //printf("%lu\n", con);
                if ((con > 0) && (con <= 255)){
                    simpleTaintCopy(srcval, dstval, 1);

                    // delete taint on extra bytes
                    struct taint_op_struct op = {};
                    struct addr_struct dst = {};
                    op.typ = DELETEOP;
                    dst.typ = LADDR;
                    dst.val.la = dstval;
                    for (int i = 1; i < MAXREGSIZE; i++){
                        dst.off = i;
                        op.val.deletel.a = dst;
                        tob_op_write(tbuf, &op);
                    }
                }
                else {
                    simpleArithHelper(I);
                }
            }
            else {
                simpleArithHelper(I);
            }
            simpleArithHelper(I);
            break;

        case Instruction::Or:
            simpleArithHelper(I);
            break;

        case Instruction::Xor:
            simpleArithHelper(I);
            break;

        default:
            printf("Unknown binary operator\n");
            exit(1);
    }
}

// Memory operators

// Delete taint at destination register
void PandaTaintVisitor::visitAllocaInst(AllocaInst &I){
    simpleDeleteTaintAtDest(PST->getLocalSlot(&I));
}

void PandaTaintVisitor::loadHelper(Value *srcval, Value *dstval, int len, int is_mmu){
    // local is LLVM register destination of load
    int local = PST->getLocalSlot(dstval);

    struct addr_struct src = {};
    struct addr_struct dst = {};
    struct taint_op_struct op = {};
    char name[5] = "load";

    // write instruction boundary op
    op.typ = INSNSTARTOP;
    strncpy(op.val.insn_start.name, name, OPNAMELENGTH);
    op.val.insn_start.num_ops = len;  
    if (is_mmu) {
      // NB: we need one ld callback per copy
      op.val.insn_start.num_ops += len;  
    }
    op.val.insn_start.flag = INSNREADLOG;
    tob_op_write(tbuf, &op);

    // write taint ops
    op.typ = COPYOP;
    dst.typ = LADDR;
    src.typ = UNK;
    src.val.ua = 0;
    src.flag = READLOG;
    dst.val.la = local;

    for (int i = 0; i < len; i++){
        src.off = i;
        dst.off = i;
        op.val.copy.a = src;
        op.val.copy.b = dst;
        tob_op_write(tbuf, &op);
    }

    // taint ops for ld callbacks
    if (is_mmu) {
        op.typ = LDCALLBACKOP;    
        for (int i = 0; i < len; i++){   
            src.off = i;
            op.val.ldcallback.a = src;
	    tob_op_write(tbuf, &op);
	}
    }

    if (tainted_pointer) {

    struct addr_struct src0 = {};
    struct addr_struct src1 = {};

    // Pointer is a constant, therefore it can't be tainted
    if (PST->getLocalSlot(srcval) < 0){
        //printf("CONSTANT\n");
        return;
    }

    // accumulate all of b's taint into one byte of temp register
    op.typ = COMPUTEOP;
    src0.typ = LADDR;
    src0.val.la = PST->getLocalSlot(srcval);
    src0.off = 0;
    src1.typ = LADDR;
    src1.val.la = PST->getLocalSlot(srcval);
    src1.off = 0;
    dst.typ = RET;
    dst.off = 0;
    op.val.compute.a = src0;
    op.val.compute.b = src1;
    op.val.compute.c = dst;
    tob_op_write(tbuf, &op);

    src1.typ = RET;
    op.val.compute.b = src1;
    for (int i = 1; i < len; i++){
        src0.off = i;
        op.val.compute.a = src0;
        tob_op_write(tbuf, &op);
    }

    // propagate accumulated taint in temp[0] to all result bytes
    src0.typ = RET;
    src0.off = 0;
    op.val.compute.a = src0;
    src1.val.la = PST->getLocalSlot(dstval);
    src1.typ = LADDR;
    dst.val.la = PST->getLocalSlot(dstval);
    dst.typ = LADDR;
    for (int i = 0; i < len; i++){
        src1.off = i;
        dst.off = i;
        op.val.compute.b = src1;
        op.val.compute.c = dst;
        tob_op_write(tbuf, &op);
    }
    } // tainted_pointer on

}

void PandaTaintVisitor::visitLoadInst(LoadInst &I){
    /*
     * For source code analysis, loading a global value is likely the root
     * pointer of CPUState or a pointer for something inside of it, therefore it
     * isn't tainted.
     */
    // XXX: We are commenting this out now since global values may be referenced
    // in helper functions
    /*if (isa<GlobalValue>(I.getPointerOperand())){
        simpleDeleteTaintAtDest(PST->getLocalSlot(&I));
        return;
    }*/

    // get source operand length
    int len = ceil(static_cast<SequentialType*>(I.getOperand(0)->
        getType())->getElementType()->getScalarSizeInBits() / 8.0);
    loadHelper(I.getOperand(0), &I, len, 0);
}

void PandaTaintVisitor::storeHelper(Value *srcval, Value *dstval, int len, int is_mmu){
    // can't propagate taint from a constant
    bool srcConstant = isa<Constant>(srcval);

    struct addr_struct src = {};
    struct addr_struct dst = {};
    struct taint_op_struct op = {};
    char name[6] = "store";

    // delete taint in temp[0] for use later on
    op.typ = DELETEOP;
    dst.typ = RET;
    dst.off = 0;
    op.val.deletel.a = dst;
    tob_op_write(tbuf, &op);

    // write instruction boundary op
    op.typ = INSNSTARTOP;
    strncpy(op.val.insn_start.name, name, OPNAMELENGTH);
    if (!tainted_pointer) {
        op.val.insn_start.num_ops = len;
    }
    else {
        // tainted pointer mode is on
        // if pointer is a constant, it can't be tainted so we don't include taint
        // ops to propagate tainted pointer
        if (PST->getLocalSlot(dstval) < 0){
            op.val.insn_start.num_ops = len;
	}
	else  {
            // need INSNSTART to fill in tainted pointer ops too
            op.val.insn_start.num_ops = len * 3;
	}
    } // !tainted_pointer

    if (is_mmu) {
      // NB: len more ops for ld callbacks
      op.val.insn_start.num_ops += len;
    }
    op.val.insn_start.flag = INSNREADLOG;
    tob_op_write(tbuf, &op);

    if (srcConstant){
        op.typ = DELETEOP;
        dst.typ = UNK;
        dst.val.ua = 0;
        dst.flag = READLOG;
        for (int i = 0; i < len; i++){
            dst.off = i;
            op.val.deletel.a = dst;
	    tob_op_write(tbuf, &op);
        }
    }
    else {
        op.typ = COPYOP;
        dst.typ = UNK;
        dst.flag = READLOG;
        dst.val.ua = 0;
        src.typ = LADDR;
        src.val.la = PST->getLocalSlot(srcval);
        for (int i = 0; i < len; i++){
            src.off = i;
            dst.off = i;
            op.val.copy.a = src;
            op.val.copy.b = dst;
            tob_op_write(tbuf, &op);
        }
    }

    // taint ops for st callbacks
    if (is_mmu) {
        op.typ = STCALLBACKOP;	
        for (int i = 0; i < len; i++){
  	    dst.off = i;
	    op.val.stcallback.a = dst;
	    tob_op_write(tbuf, &op);
	}
    }


    if (tainted_pointer) {

    struct addr_struct src0 = {};
    struct addr_struct src1 = {};

    // Pointer is a constant, therefore it can't be tainted
    if (PST->getLocalSlot(dstval) < 0){
        return;
    }

    // accumulate all of b's taint into temp[0]
    op.typ = COMPUTEOP;
    src0.typ = LADDR;
    src0.val.la = PST->getLocalSlot(dstval);
    src0.off = 0;
    src1.typ = RET;
    src1.off = 0;
    dst.typ = RET;
    dst.off = 0;
    op.val.compute.a = src0;
    op.val.compute.b = src1;
    op.val.compute.c = dst;

    for (int i = 0; i < len; i++){
        src0.off = i;
        op.val.compute.a = src0;
        tob_op_write(tbuf, &op);
    }

    // propagate accumulated taint in temp[0] to all result bytes
    src0.typ = RET;
    src0.off = 0;
    op.val.compute.a = src0;
    src1.typ = UNK;
    dst.typ = UNK;
    for (int i = 0; i < len; i++){
        src1.off = i;
        dst.off = i;
        op.val.compute.b = src1;
        op.val.compute.c = dst;
        tob_op_write(tbuf, &op);
    }
    }
}

/*
 * We should only care about non-volatile stores, the volatile stores are
 * irrelevant to guest execution.  Volatile stores come in pairs for each guest
 * instruction, so we can gather statistics looking at every other volatile
 * store.
 */
bool evenStore = false;
void PandaTaintVisitor::visitStoreInst(StoreInst &I){


  // look for magic taint pc update info
  MDNode *md = I.getMetadata("pcupdate.md");
  if (md != NULL) {
    // found store instruction that contains PC.  
    // translate that into a taint processor instruction
    // so that taint processor can know the pc too
    Value *srcval = I.getOperand(0);
    assert (isa<Constant>(srcval));
    uint64_t pc = * ((cast<ConstantInt>(srcval))->getValue().getRawData());
    //    printf ("pc=0x%lx\n", pc);
    TaintOp op;
    op.typ = PCOP;
    op.val.pc = pc;
    tob_op_write(tbuf, &op);
  }

  
  


    if (I.isVolatile()){
#ifdef TAINTSTATS
        evenStore = !evenStore;
        if (evenStore){
            assert(shadow);
            dump_taint_stats(shadow);
        }
#endif
        return;
    }

    // get source operand length
    int len = ceil(I.getOperand(0)->getType()->getScalarSizeInBits() / 8.0);
    storeHelper(I.getOperand(0), I.getOperand(1), len, 0);
}

void PandaTaintVisitor::visitFenceInst(FenceInst &I){}
void PandaTaintVisitor::visitAtomicCmpXchgInst(AtomicCmpXchgInst &I){}
void PandaTaintVisitor::visitAtomicRMWInst(AtomicRMWInst &I){}

/*
 * In TCG->LLVM translation, it seems like this instruction is only used to get
 * the pointer to the CPU state.  Because of this, we will just delete taint at
 * the destination LLVM register.
 */
void PandaTaintVisitor::visitGetElementPtrInst(GetElementPtrInst &I){
    simpleDeleteTaintAtDest(PST->getLocalSlot(&I));
}

// Cast operators

void PandaTaintVisitor::visitTruncInst(TruncInst &I){
    if (isa<Constant>(I.getOperand(0))){
        // Haven't seen this yet, assuming it won't happen
        printf("Error: trunc constant operand (FIXME)\n");
        assert(1==0);
        return;
    }

    int destsize = ceil(I.getType()->getScalarSizeInBits() / 8.0);
    int srcval = PST->getLocalSlot(I.getOperand(0));
    int dstval = PST->getLocalSlot(&I);
    simpleTaintCopy(srcval, dstval, destsize);

    // delete taint on extra bytes
    struct taint_op_struct op = {};
    struct addr_struct dst = {};
    op.typ = DELETEOP;
    dst.typ = LADDR;
    dst.val.la = PST->getLocalSlot(&I);
    for (int i = destsize; i < MAXREGSIZE; i++){
        dst.off = i;
        op.val.deletel.a = dst;
        tob_op_write(tbuf, &op);
    }
}

void PandaTaintVisitor::visitZExtInst(ZExtInst &I){
    if (isa<Constant>(I.getOperand(0))){
        // Haven't seen this yet, assuming it won't happen
        printf("Error: zext constant operand (FIXME)\n");
        assert(1==0);
        return;
    }

    int sourcesize = ceil(I.getOperand(0)->getType()->getScalarSizeInBits() /
        8.0);
    int srcval = PST->getLocalSlot(I.getOperand(0));
    int dstval = PST->getLocalSlot(&I);
    simpleTaintCopy(srcval, dstval, sourcesize);

    struct taint_op_struct op = {};
    struct addr_struct dst = {};
    op.typ = DELETEOP;
    dst.typ = LADDR;
    dst.val.la = PST->getLocalSlot(&I);
    for (int i = sourcesize; i < MAXREGSIZE; i++){
        dst.off = i;
        op.val.deletel.a = dst;
        tob_op_write(tbuf, &op);
    }
}

void PandaTaintVisitor::visitSExtInst(SExtInst &I){
    if (isa<Constant>(I.getOperand(0))){
        // Haven't seen this yet, assuming it won't happen
        printf("Error: sext constant operand (FIXME)\n");
        assert(1==0);
        return;
    }
    int sourcesize = ceil(I.getOperand(0)->getType()->getScalarSizeInBits() /
        8.0);
    int destsize = ceil(I.getType()->getScalarSizeInBits() / 8.0);
    int srcval = PST->getLocalSlot(I.getOperand(0));
    int dstval = PST->getLocalSlot(&I);
    simpleTaintCopy(srcval, dstval, sourcesize);

    // apply compute taint to sign-extended bytes
    struct taint_op_struct op = {};
    struct addr_struct src0 = {};
    struct addr_struct src1 = {};
    struct addr_struct dst = {};
    op.typ = COMPUTEOP;
    src0.typ = src1.typ = dst.typ = LADDR;
    src0.val.la = src1.val.la = PST->getLocalSlot(I.getOperand(0));
    dst.val.la = PST->getLocalSlot(&I);
    for (int i = sourcesize; i < destsize; i++){
        src0.off = sourcesize - 1;
        src1.off = sourcesize - 1;
        dst.off = i;
        op.val.compute.a = src0;
        op.val.compute.b = src1;
        op.val.compute.c = dst;
        tob_op_write(tbuf, &op);
    }
}

void PandaTaintVisitor::visitFPToUIInst(FPToUIInst &I){
    //Assume that the cast will be to the same size destination
    struct taint_op_struct op = {};
    struct addr_struct src0 = {};
    struct addr_struct src1 = {};
    struct addr_struct dst = {};
    op.typ = COMPUTEOP;
    int size = ceil(I.getOperand(0)->getType()->getScalarSizeInBits() / 8.0);

    //Delete taint in accumulator (next register which hasn't been used yet)
    op.typ = DELETEOP;
    dst.typ = LADDR;
    dst.off = 0;
    dst.val.la = PST->getLocalSlot(&I) + 1;
    op.val.deletel.a = dst;
    tob_op_write(tbuf, &op);

    if (PST->getLocalSlot(I.getOperand(0)) < 0) {
      // arg was constant, need to delete taint
      op.typ = DELETEOP;
      dst.typ = LADDR;
      dst.val.la = PST->getLocalSlot(&I);
      for (int i = 0; i < size; i++) {
          dst.off = i;
          op.val.deletel.a = dst;
          tob_op_write(tbuf, &op);
      }
      return;
    }

    // accumulate all of oper[1]'s taint into c0 of temp
    op.typ = COMPUTEOP;
    src0.typ = LADDR;
    src0.val.la = PST->getLocalSlot(I.getOperand(0));
    src0.off = 0;
    src1.typ = LADDR;
    src1.val.la = PST->getLocalSlot(&I) + 1;
    src1.off = 0;
    dst.typ = LADDR;
    dst.off = 0;
    dst.val.la = PST->getLocalSlot(&I) + 1;
    op.val.compute.a = src0;
    op.val.compute.b = src1;
    op.val.compute.c = dst;

    for (int i = 0; i < size; i++){
        src0.off = i;
        op.val.compute.a = src0;
        tob_op_write(tbuf, &op);
    }

    // propagate accumulated taint in c0 to all result bytes
    src0.val.la = PST->getLocalSlot(&I) + 1;
    src0.off = 0;
    op.val.compute.a = src0;
    src1.val.la = PST->getLocalSlot(&I) + 1;
    src1.off = 0;
    op.val.compute.b = src1;
    dst.val.la = PST->getLocalSlot(&I);

    for (int i = 0; i < size; i++){
        dst.off = i;
        op.val.compute.c = dst;
        tob_op_write(tbuf, &op);
    }
}

void PandaTaintVisitor::visitFPToSIInst(FPToSIInst &I){
    //Assume that the cast will be to the same size destination
    struct taint_op_struct op = {};
    struct addr_struct src0 = {};
    struct addr_struct src1 = {};
    struct addr_struct dst = {};
    op.typ = COMPUTEOP;
    int size = ceil(I.getOperand(0)->getType()->getScalarSizeInBits() / 8.0);

    //Delete taint in accumulator (next register which hasn't been used yet)
    op.typ = DELETEOP;
    dst.typ = LADDR;
    dst.off = 0;
    dst.val.la = PST->getLocalSlot(&I) + 1;
    op.val.deletel.a = dst;
    tob_op_write(tbuf, &op);

    if (PST->getLocalSlot(I.getOperand(0)) < 0) {
      // arg was constant, need to delete taint
      op.typ = DELETEOP;
      dst.typ = LADDR;
      dst.val.la = PST->getLocalSlot(&I);
      for (int i = 0; i < size; i++) {
          dst.off = i;
          op.val.deletel.a = dst;
          tob_op_write(tbuf, &op);
      }
      return;
    }

    // accumulate all of oper[1]'s taint into c0 of temp
    op.typ = COMPUTEOP;
    src0.typ = LADDR;
    src0.val.la = PST->getLocalSlot(I.getOperand(0));
    src0.off = 0;
    src1.typ = LADDR;
    src1.val.la = PST->getLocalSlot(&I) + 1;
    src1.off = 0;
    dst.typ = LADDR;
    dst.off = 0;
    dst.val.la = PST->getLocalSlot(&I) + 1;
    op.val.compute.a = src0;
    op.val.compute.b = src1;
    op.val.compute.c = dst;

    for (int i = 0; i < size; i++){
        src0.off = i;
        op.val.compute.a = src0;
        tob_op_write(tbuf, &op);
    }

    // propagate accumulated taint in c0 to all result bytes
    src0.val.la = PST->getLocalSlot(&I) + 1;
    src0.off = 0;
    op.val.compute.a = src0;
    src1.val.la = PST->getLocalSlot(&I) + 1;
    src1.off = 0;
    op.val.compute.b = src1;
    dst.val.la = PST->getLocalSlot(&I);

    for (int i = 0; i < size; i++){
        dst.off = i;
        op.val.compute.c = dst;
        tob_op_write(tbuf, &op);
    }
}

void PandaTaintVisitor::visitUIToFPInst(UIToFPInst &I){}
void PandaTaintVisitor::visitSIToFPInst(SIToFPInst &I){}
void PandaTaintVisitor::visitFPTruncInst(FPTruncInst &I){}
void PandaTaintVisitor::visitFPExtInst(FPExtInst &I){}

void PandaTaintVisitor::visitPtrToIntInst(PtrToIntInst &I){
    if (isa<Constant>(I.getOperand(0))){
        // Haven't seen this yet, assuming it won't happen
        printf("Error: ptrtoint constant operand (FIXME)\n");
        assert(1==0);
        return;
    }
    int sourcesize =
        ceil(static_cast<SequentialType*>(I.getOperand(0)->getType())->
        getElementType()->getScalarSizeInBits() / 8.0);
    int destsize = ceil(I.getType()->getScalarSizeInBits() / 8.0);
    intPtrHelper(I, sourcesize, destsize);
}

void PandaTaintVisitor::visitIntToPtrInst(IntToPtrInst &I){
    if (isa<Constant>(I.getOperand(0))){
        // Haven't seen this yet, assuming it won't happen
        printf("Error: inttoptr constant operand (FIXME)\n");
        assert(1==0);
        return;
    }
    int sourcesize = ceil(I.getOperand(0)->getType()->getScalarSizeInBits() /
        8.0);
    int destsize = ceil(static_cast<SequentialType*>(I.getType())->
        getElementType()->getScalarSizeInBits() / 8.0);
    intPtrHelper(I, sourcesize, destsize);
}

/*
 * Haven't actually seen bitcast in generated code, we've only seen it in helper
 * functions for pointer operations in QEMU address space.  We treat it the same
 * way as getelementptr, and delete taint.  This may need to change if it is
 * used in other ways.
 */
void PandaTaintVisitor::visitBitCastInst(BitCastInst &I){
    simpleDeleteTaintAtDest(PST->getLocalSlot(&I));
}

// Other operators

/*
 * If both operands are LLVM registers, then the result will be a one bit (byte)
 * compute taint.  If only one operand is a register, then the result will be a
 * compute, but only propagating taint from the register source.  If both are
 * constants, then it will be a delete.  Since this is usually used for a branch
 * condition, this could let us see if we can
 * potentially affect control flow.
 */
void PandaTaintVisitor::visitICmpInst(ICmpInst &I){
    struct taint_op_struct op = {};
    struct addr_struct src0 = {};
    struct addr_struct src1 = {};
    struct addr_struct dst = {};
    op.typ = COMPUTEOP;
    int operand0 = PST->getLocalSlot(I.getOperand(0));
    int operand1 = PST->getLocalSlot(I.getOperand(1));
    int size = ceil(I.getOperand(0)->getType()->getScalarSizeInBits() / 8.0);

    // result byte gets union of each source byte
    if (!isa<Constant>(I.getOperand(0)) && !isa<Constant>(I.getOperand(1))){
        // compute(a0, b0, c0)
        src0.typ = LADDR;
        src0.val.la = operand0;
        src0.off = 0;
        src1.typ = LADDR;
        src1.val.la = operand1;
        src1.off = 0;
        dst.typ = LADDR;
        dst.off = 0;
        dst.val.la = PST->getLocalSlot(&I);
        op.val.compute.a = src0;
        op.val.compute.b = src1;
        op.val.compute.c = dst;
        tob_op_write(tbuf, &op);

        // compute(c0, ai, c0)
        // compute(c0, bi, c0)
        op.val.compute.a = dst;
        for (int i = 1; i < size; i++){
            src1.off = i;
            src1.val.la = operand0;
            op.val.compute.b = src1;
            tob_op_write(tbuf, &op);
            src1.val.la = operand1;
            op.val.compute.b = src1;
            tob_op_write(tbuf, &op);
        }
    }

    // we don't actually care what the constant is for now
    // result byte gets union of bytes in LLVM register source operand
    else if (isa<Constant>(I.getOperand(0))){
        // compute(a0, b0, c0)
        src0.typ = CONST;
        src0.val.con = 0;
        src1.typ = LADDR;
        src1.val.la = operand1;
        src1.off = 0;
        dst.typ = LADDR;
        dst.off = 0;
        dst.val.la = PST->getLocalSlot(&I);
        op.val.compute.a = src0;
        op.val.compute.b = src1;
        op.val.compute.c = dst;
        tob_op_write(tbuf, &op);

        // compute(c0, bi, c0)
        op.val.compute.a = dst;
        for (int i = 1; i < size; i++){
            src1.off = i;
            op.val.compute.b = src1;
            tob_op_write(tbuf, &op);
        }
    }

    else if (isa<Constant>(I.getOperand(1))){


        /**** TEST ****/
        // label operand0
        /*Addr a;
        TaintOp op2;
        op2.typ = LABELOP;
        a.typ = LADDR;
        a.val.la = operand0;
        a.off = 0;
        op2.val.label.l = 0;
        op2.val.label.a = a;
        tob_op_write(tbuf, &op2);
        a.off = 1;
        op2.val.label.l = 1;
        op2.val.label.a = a;
        tob_op_write(tbuf, &op2);
        a.off = 2;
        op2.val.label.l = 2;
        op2.val.label.a = a;
        tob_op_write(tbuf, &op2);
        a.off = 3;
        op2.val.label.l = 3;
        op2.val.label.a = a;
        tob_op_write(tbuf, &op2);*/
        /**** TEST ****/

        // compute(a0, b0, c0)
        src0.typ = LADDR;
        src0.val.la = operand0;
        src0.off = 0;
        src1.typ = CONST;
        src1.val.con = 0;
        dst.typ = LADDR;
        dst.off = 0;
        dst.val.la = PST->getLocalSlot(&I);
        op.val.compute.a = src0;
        op.val.compute.b = src1;
        op.val.compute.c = dst;
        tob_op_write(tbuf, &op);

        // compute(c0, ai, c0)
        op.val.compute.a = dst;
        for (int i = 1; i < size; i++){
            src0.off = i;
            op.val.compute.b = src0;
            tob_op_write(tbuf, &op);
        }
    }

    // constant operands contain no taint
    else if (isa<Constant>(I.getOperand(0)) && isa<Constant>(I.getOperand(1))){
        op.typ = DELETEOP;
        dst.typ = LADDR;
        dst.off = 0;
        dst.val.la = PST->getLocalSlot(&I);
        op.val.deletel.a = dst;
        tob_op_write(tbuf, &op);
    }

    else {
        assert(1==0);
    }
}

void PandaTaintVisitor::visitFCmpInst(FCmpInst &I){
    //This instruction can be modeled as a simple floating point subtraction
    struct taint_op_struct op = {};
    struct addr_struct src0 = {};
    struct addr_struct src1 = {};
    struct addr_struct dst = {};
    op.typ = COMPUTEOP;
    int size = ceil(I.getOperand(0)->getType()->getScalarSizeInBits() / 8.0);
    int constantArgs = 0;

    // Delete taint in accumulator (next register which hasn't been used yet)
    op.typ = DELETEOP;
    dst.typ = LADDR;
    dst.off = 0;
    dst.val.la = PST->getLocalSlot(&I) + 1;
    op.val.deletel.a = dst;
    tob_op_write(tbuf, &op);

    for (int oper = 0; oper < 2; oper++){
        // Operand is a constant, therefore it can't be tainted
        if (PST->getLocalSlot(I.getOperand(oper)) < 0){
            constantArgs++;

            // both args were constants, need to delete taint
            if (constantArgs == 2){
                op.typ = DELETEOP;
                dst.typ = LADDR;
                dst.val.la = PST->getLocalSlot(&I);
                for (int i = 0; i < size; i++){
                    dst.off = i;
                    op.val.deletel.a = dst;
                    tob_op_write(tbuf, &op);
                }
                return;
            }

            continue;
        }

        // accumulate all of oper[i]'s taint into c0 of temp
        op.typ = COMPUTEOP;
        src0.typ = LADDR;
        src0.val.la = PST->getLocalSlot(I.getOperand(oper));
        src0.off = 0;
        src1.typ = LADDR;
        src1.val.la = PST->getLocalSlot(&I)+1;
        src1.off = 0;
        dst.typ = LADDR;
        dst.off = 0;
        dst.val.la = PST->getLocalSlot(&I) + 1;
        op.val.compute.a = src0;
        op.val.compute.b = src1;
        op.val.compute.c = dst;

        for (int i = 0; i < size; i++){
            src0.off = i;
            op.val.compute.a = src0;
            tob_op_write(tbuf, &op);
        }
    }

    // propagate accumulated taint in c0 to all result bytes
    src0.val.la = PST->getLocalSlot(&I) + 1;
    src0.off = 0;
    op.val.compute.a = src0;
    src1.val.la = PST->getLocalSlot(&I) + 1;
    src1.off = 0;
    op.val.compute.b = src1;
    dst.val.la = PST->getLocalSlot(&I);
    for (int i = 0; i < size; i++){
        dst.off = i;
        op.val.compute.c = dst;
        tob_op_write(tbuf, &op);
    }
}

void PandaTaintVisitor::visitPHINode(PHINode &I){
    struct taint_op_struct op = {};
    struct addr_struct src = {};
    struct addr_struct dst = {};
    int size = getValueSize(&I);

    //Delete taint at destination
    op.typ = DELETEOP;
    dst.typ = LADDR;
    dst.val.la = PST->getLocalSlot(&I);
    for (int i = 0; i < size; i++){
        dst.off = i;
        op.val.deletel.a = dst;
        tob_op_write(tbuf, &op);
    }

    char name[4] = "phi";
    op.typ = INSNSTARTOP;
    strncpy(op.val.insn_start.name, name, OPNAMELENGTH);
    op.val.insn_start.num_ops = size;

    unsigned len = I.getNumIncomingValues();
    op.val.insn_start.phi_len = len;
    op.val.insn_start.phi_vals = (int*)my_malloc(len * sizeof(int), poolid_taint_processor);
    op.val.insn_start.phi_labels = (int*)my_malloc(len * sizeof(int), poolid_taint_processor);

    for (unsigned i = 0; i < len; i++){
        op.val.insn_start.phi_vals[i] = PST->getLocalSlot(I.getIncomingValue(i));
        op.val.insn_start.phi_labels[i] = PST->getLocalSlot(I.getIncomingBlock(i));
    }

    tob_op_write(tbuf, &op);

    op.typ = COPYOP;
    dst.typ = LADDR;
    dst.val.la = PST->getLocalSlot(&I);
    src.typ = UNK;
    src.val.ua = 0;

    for (int i = 0; i < size; i++){
        src.off = i;
        dst.off = i;
        op.val.copy.a = src;
        op.val.copy.b = dst;
        tob_op_write(tbuf, &op);
    }
}

/*
 * Taint model for LLVM bswap intrinsic.
 */
void PandaTaintVisitor::bswapHelper(CallInst &I){
    int bytes = getValueSize(&I);
    struct taint_op_struct op = {};
    struct addr_struct src = {};
    struct addr_struct dst = {};
    op.typ = COPYOP;
    dst.typ = LADDR;
    dst.val.la = PST->getLocalSlot(&I);
    src.typ = LADDR;
    src.val.la = PST->getLocalSlot(I.getArgOperand(0));

    for (int i = 0; i < bytes; i++){
        src.off = i;
        dst.off = bytes-i-1;
        op.val.copy.a = src;
        op.val.copy.b = dst;
        tob_op_write(tbuf, &op);
    }
}

/*
 * Taint model for LLVM memcpy intrinsic.
 */
void PandaTaintVisitor::memcpyHelper(CallInst &I){
    int bytes = 0;
    Value *bytes_ir  = const_cast<Value*>(I.getArgOperand(2));
    if (ConstantInt* CI = dyn_cast<ConstantInt>(bytes_ir)) {
        if (CI->getBitWidth() <= 64) {
            bytes = CI->getSExtValue();
        }
    }

    struct taint_op_struct op = {};
    struct addr_struct src = {};
    struct addr_struct dst = {};

    char name[7] = "memcpy";
    op.typ = INSNSTARTOP;
    strncpy(op.val.insn_start.name, name, OPNAMELENGTH);
    op.val.insn_start.num_ops = bytes;
    op.val.insn_start.flag = INSNREADLOG;

    tob_op_write(tbuf, &op);

    op.typ = COPYOP;
    dst.typ = UNK;
    dst.val.ua = 0;
    dst.flag = READLOG;
    src.typ = UNK;
    src.val.ua = 0;
    src.flag = READLOG;

    for (int i = 0; i < bytes; i++){
        src.off = i;
        dst.off = i;
        op.val.copy.a = src;
        op.val.copy.b = dst;
        tob_op_write(tbuf, &op);
    }
}

/*
 * Taint model for LLVM memset intrinsic.
 */
void PandaTaintVisitor::memsetHelper(CallInst &I){
    int bytes = 0;
    Value *bytes_ir  = const_cast<Value*>(I.getArgOperand(2));
    if (ConstantInt* CI = dyn_cast<ConstantInt>(bytes_ir)) {
        if (CI->getBitWidth() <= 64) {
            bytes = CI->getSExtValue();
        }
    }

    if (bytes > 100) {
      //This happens mostly in cpu state reset
      printf("Note: taint ignoring memset greater than 100 bytes\n");
      return;
    }

    struct taint_op_struct op = {};
    struct addr_struct dst = {};

    //Second operand is a constant
    assert(PST->getLocalSlot(I.getArgOperand(1)) < 0);

    char name[7] = "memset";
    op.typ = INSNSTARTOP;
    strncpy(op.val.insn_start.name, name, OPNAMELENGTH);
    op.val.insn_start.num_ops = bytes;
    op.val.insn_start.flag = INSNREADLOG;

    tob_op_write(tbuf, &op);

    op.typ = DELETEOP;
    dst.typ = UNK;
    dst.val.ua = 0;
    dst.flag = READLOG;
    for (int i = 0; i < bytes; i++){
        dst.off = i;
        op.val.deletel.a = dst;
        tob_op_write(tbuf, &op);
    }
}

/*
 * Taint model for LLVM ctlz intrinsic.
 */
void PandaTaintVisitor::ctlzHelper(CallInst &I){
    struct taint_op_struct op = {};
    struct addr_struct src0 = {};
    struct addr_struct src1 = {};
    struct addr_struct dst = {};
    op.typ = COMPUTEOP;
    int size = ceil(I.getOperand(0)->getType()->getScalarSizeInBits() / 8.0);

    // Delete taint in accumulator (next register which hasn't been used yet)
    op.typ = DELETEOP;
    dst.typ = LADDR;
    dst.off = 0;
    dst.val.la = PST->getLocalSlot(&I) + 1;
    op.val.deletel.a = dst;
    tob_op_write(tbuf, &op);

    // Operand is a constant, therefore it can't be tainted
    if (PST->getLocalSlot(I.getArgOperand(0)) < 0){
        op.typ = DELETEOP;
        dst.typ = LADDR;
        dst.val.la = PST->getLocalSlot(&I);
        for (int i = 0; i < size; i++){
            dst.off = i;
            op.val.deletel.a = dst;
            tob_op_write(tbuf, &op);
        }
        return;
    }

    // accumulate all of oper[i]'s taint into c0 of temp
    op.typ = COMPUTEOP;
    src0.typ = LADDR;
    src0.val.la = PST->getLocalSlot(I.getArgOperand(0));
    src0.off = 0;
    src1.typ = LADDR;
    src1.val.la = PST->getLocalSlot(&I)+1;
    src1.off = 0;
    dst.typ = LADDR;
    dst.off = 0;
    dst.val.la = PST->getLocalSlot(&I) + 1;
    op.val.compute.a = src0;
    op.val.compute.b = src1;
    op.val.compute.c = dst;

    for (int i = 0; i < size; i++){
        src0.off = i;
        op.val.compute.a = src0;
        tob_op_write(tbuf, &op);
    }

    // propagate accumulated taint in c0 to all result bytes
    src0.val.la = PST->getLocalSlot(&I) + 1;
    src0.off = 0;
    op.val.compute.a = src0;
    src1.val.la = PST->getLocalSlot(&I) + 1;
    src1.off = 0;
    op.val.compute.b = src1;
    dst.val.la = PST->getLocalSlot(&I);
    for (int i = 0; i < size; i++){
        dst.off = i;
        op.val.compute.c = dst;
        tob_op_write(tbuf, &op);
    }
}

/*
 * Taint model for floating point math functions like sin(), cos(), etc.  Very
 * similar to approxArithHelper(), except it takes only one operand.
 */
void PandaTaintVisitor::floatHelper(CallInst &I){
    struct taint_op_struct op = {};
    struct addr_struct src0 = {};
    struct addr_struct src1 = {};
    struct addr_struct dst = {};
    op.typ = COMPUTEOP;
    int size = ceil(I.getOperand(0)->getType()->getScalarSizeInBits() / 8.0);

    // Delete taint in accumulator (next register which hasn't been used yet)
    op.typ = DELETEOP;
    dst.typ = LADDR;
    dst.off = 0;
    dst.val.la = PST->getLocalSlot(&I) + 1;
    op.val.deletel.a = dst;
    tob_op_write(tbuf, &op);

    // Operand is a constant, therefore it can't be tainted
    if (PST->getLocalSlot(I.getArgOperand(0)) < 0){
        op.typ = DELETEOP;
        dst.typ = LADDR;
        dst.val.la = PST->getLocalSlot(&I);
        for (int i = 0; i < size; i++){
            dst.off = i;
            op.val.deletel.a = dst;
            tob_op_write(tbuf, &op);
        }
        return;
    }

    // accumulate all of oper[i]'s taint into c0 of temp
    op.typ = COMPUTEOP;
    src0.typ = LADDR;
    src0.val.la = PST->getLocalSlot(I.getArgOperand(0));
    src0.off = 0;
    src1.typ = LADDR;
    src1.val.la = PST->getLocalSlot(&I)+1;
    src1.off = 0;
    dst.typ = LADDR;
    dst.off = 0;
    dst.val.la = PST->getLocalSlot(&I) + 1;
    op.val.compute.a = src0;
    op.val.compute.b = src1;
    op.val.compute.c = dst;

    for (int i = 0; i < size; i++){
        src0.off = i;
        op.val.compute.a = src0;
        tob_op_write(tbuf, &op);
    }

    // propagate accumulated taint in c0 to all result bytes
    src0.val.la = PST->getLocalSlot(&I) + 1;
    src0.off = 0;
    op.val.compute.a = src0;
    src1.val.la = PST->getLocalSlot(&I) + 1;
    src1.off = 0;
    op.val.compute.b = src1;
    dst.val.la = PST->getLocalSlot(&I);
    for (int i = 0; i < size; i++){
        dst.off = i;
        op.val.compute.c = dst;
        tob_op_write(tbuf, &op);
    }
}

void PandaTaintVisitor::visitCallInst(CallInst &I){
    Function *called = I.getCalledFunction();
    if (!called) {
        //assert(1==0);
        //return; // doesn't have name, we can't process it
        // Might be ok for now, but we might need to revisit.
        printf("Note: skipping taint analysis of statically unknowable call in %s.\n",
            I.getParent()->getParent()->getName().str().c_str());
        return;
    }
    std::string calledName = called->getName().str();

    // Check to see if it's a supported intrinsic
    if (I.getCalledFunction()->getIntrinsicID()
            == Intrinsic::uadd_with_overflow){
        addSubHelper(I.getArgOperand(0), I.getArgOperand(1), &I);
        return;
    }
    else if (I.getCalledFunction()->getIntrinsicID() == Intrinsic::bswap){
        bswapHelper(I);
        return;
    }
    else if (I.getCalledFunction()->getIntrinsicID() == Intrinsic::memcpy){
         memcpyHelper(I);
         return;
    }
    else if (I.getCalledFunction()->getIntrinsicID() == Intrinsic::memset){
         memsetHelper(I);
         return;
    }
    else if (I.getCalledFunction()->getIntrinsicID() == Intrinsic::ctlz){
         ctlzHelper(I);
         return;
    }
    else if (I.getCalledFunction()->getIntrinsicID()
            != Intrinsic::not_intrinsic){
        printf("Note: unsupported intrinsic %s in %s.\n",
            I.getCalledFunction()->getName().str().c_str(),
            I.getParent()->getParent()->getName().str().c_str());
        //assert(1==0);
    }
    else if (!calledName.compare("__ldb_mmu_panda")
            || !calledName.compare("__ldw_mmu_panda")
            || !calledName.compare("__ldl_mmu_panda")
            || !calledName.compare("__ldq_mmu_panda")){

        // guest load in whole-system mode
        int len = getValueSize(&I);
        loadHelper(I.getArgOperand(0), &I, len, 1);
        return;
    }
    else if (!calledName.compare("__stb_mmu_panda")
            || !calledName.compare("__stw_mmu_panda")
            || !calledName.compare("__stl_mmu_panda")
            || !calledName.compare("__stq_mmu_panda")){

        // guest store in whole-system mode
        int len = getValueSize(I.getArgOperand(1));

	/*
	printf ("calling storeHelper.  mmu = 1.\n");

	// printf an instruction
	std::string line;   
	raw_string_ostream line2(line);
	I.print(line2); 
	printf("%s\n", line.c_str());  
                                                                                                                
	printf ("arg1\n");
	I.getArgOperand(1)->dump();
	printf ("\n");
	printf ("arg0\n");
	I.getArgOperand(0)->dump();
	printf ("\n");
	*/

	

	//	printf ("arg1 = [%s]\n", ((I.getArgOperand(1))));
	storeHelper(/*src=*/ I.getArgOperand(1), /*dest=*/I.getArgOperand(0), len, 1);
        return;
    }
    else if (!calledName.compare("sin")
            || !calledName.compare("cos")
            || !calledName.compare("tan")
            || !calledName.compare("log")
            || !calledName.compare("__isinf")
            || !calledName.compare("__isnan")
            || !calledName.compare("rint")
            || !calledName.compare("floor")
            || !calledName.compare("abs")
            || !calledName.compare("ceil")
            || !calledName.compare("exp2")){

        floatHelper(I);
        return;
    }
    else if (!calledName.compare("ldexp")
            || !calledName.compare("atan2")){

        approxArithHelper(I.getArgOperand(0), I.getArgOperand(1), &I);
        return;
    }
    else if (!calledName.compare(0, 9, "helper_in") && calledName.size() == 10){
        /*
         * The last character of the instruction name determines the size of data transfer
         * b = single byte
         * w = 2 bytes
         * l - 4 bytes
         */
        char type = *calledName.rbegin();
        int len;
        if (type == 'b') {
            len = 1;
        } else if (type == 'w') {
            len = 2;
        } else {
            len = 4;
        }

        /* helper_in instructions will be modeled as loads with various lengths */
        portLoadHelper(I.getArgOperand(0), &I, len);
        return;
    }
    else if (!calledName.compare(0, 10, "helper_out") && calledName.size() == 11){
        /*
         * The last character of the instruction name determines the size of data transfer
         * b = single byte
         * w = 2 bytes
         * l - 4 bytes
         */
        char type = *calledName.rbegin();
        int len;
        if (type == 'b') {
            len = 1;
        } else if (type == 'w') {
            len = 2;
        } else {
            len = 4;
        }

        /* helper_out instructions will be modeled as stores with various lengths */
        portStoreHelper(I.getArgOperand(1), I.getArgOperand(0), len);
        return;
    }

    std::map<std::string, TaintTB*> *ttbCache = PTFP->getTaintTBCache();
    std::map<std::string, TaintTB*>::iterator it = ttbCache->find(calledName);

    /*
     * If it's not currently in the cache and it's something that should be in
     * the cache (per the if statement), then we need to create a new function
     * pass and put it in the cache.
     */
    if (it == ttbCache->end() && I.getCalledFunction()
        && !I.getCalledFunction()->isDeclaration()
        && !I.getCalledFunction()->isIntrinsic()){

        FunctionPass *newPTFP =
            createPandaTaintFunctionPass(10*1048576, ttbCache);

        newPTFP->runOnFunction(*I.getCalledFunction());
        it = ttbCache->find(calledName);
        delete newPTFP;
        assert(it != ttbCache->end());
    }

    if (it != ttbCache->end()){
#ifdef TAINTDEBUG
        printf("found %s in cache\n", it->first.c_str());
#endif
        /*** Process call taint here ***/

        struct taint_op_struct op = {};
        struct addr_struct src = {};
        struct addr_struct dst = {};
        src.typ = LADDR;
        dst.typ = LADDR;
        dst.flag = FUNCARG; // copy taint to new frame
        int argBytes;

        // if there are args then copy their taint to new frame
        int numArgs = I.getNumArgOperands();
        for (int i = 0; i < numArgs; i++){
            Value *arg = I.getArgOperand(i);
            argBytes = getValueSize(arg);

            // if arg is constant then delete taint in arg reg
            if (isa<Constant>(arg)){
                op.typ = DELETEOP;
                dst.val.la = i;
                for (int j = 0; j < argBytes; j++){
                    dst.off = j;
                    op.val.deletel.a = dst;
                    tob_op_write(tbuf, &op);
                }
            }
            else {
                op.typ = COPYOP;
                src.val.la = PST->getLocalSlot(arg);
                dst.val.la = i;
                for (int j = 0; j < argBytes; j++){
                    src.off = j;
                    dst.off = j;
                    op.val.copy.a = src;
                    op.val.copy.b = dst;
                    tob_op_write(tbuf, &op);
                }
            }
        }

        // call op (function name, pointer to taint buf, increment frame level)
        op.typ = CALLOP;
        strncpy(op.val.call.name, it->first.c_str(), FUNCNAMELENGTH);
        op.val.call.ttb = it->second;
        tob_op_write(tbuf, &op);

        // copy return reg to value in this frame, if applicable
        int slot = PST->getLocalSlot(&I);
        if (slot > -1){
            op.typ = COPYOP;
            memset(&src, 0, sizeof(src));
            memset(&dst, 0, sizeof(dst));
            src.typ = RET;
            dst.typ = LADDR;
            dst.val.la = slot;
            for (int i = 0; i < getValueSize(&I); i++){
                src.off = i;
                dst.off = i;
                op.val.copy.a = src;
                op.val.copy.b = dst;
                tob_op_write(tbuf, &op);
            }
        }
    }
    else {
#ifdef TAINTDEBUG
        printf("didn't find %s in cache\n", calledName.c_str());
#endif
        // if it's not in the cache, ignore taint operations
        return;
    }
}

// this is essentially a copy of loadHelper without the tainted pointer code
void PandaTaintVisitor::portLoadHelper(Value *srcval, Value *dstval, int len){
    // local is LLVM register destination of load
    int local = PST->getLocalSlot(dstval);

    struct addr_struct src = {};
    struct addr_struct dst = {};
    struct taint_op_struct op = {};
    char name[5] = "load";

    // write instruction boundary op
    op.typ = INSNSTARTOP;
    strncpy(op.val.insn_start.name, name, OPNAMELENGTH);
    op.val.insn_start.num_ops = len;
    op.val.insn_start.flag = INSNREADLOG;
    tob_op_write(tbuf, &op);

    // write taint ops
    op.typ = COPYOP;
    dst.typ = LADDR;
    src.typ = UNK;
    src.val.ua = 0;
    src.flag = READLOG;
    dst.val.la = local;

    for (int i = 0; i < len; i++){
        src.off = i;
        dst.off = i;
        op.val.copy.a = src;
        op.val.copy.b = dst;
        tob_op_write(tbuf, &op);
    }
}

// this is essentially a copy of storeHelper without the tainted pointer code
void PandaTaintVisitor::portStoreHelper(Value *srcval, Value *dstval, int len){
    // can't propagate taint from a constant
    bool srcConstant = isa<Constant>(srcval);

    struct addr_struct src = {};
    struct addr_struct dst = {};
    struct taint_op_struct op = {};
    char name[6] = "store";

    // write instruction boundary op
    op.typ = INSNSTARTOP;
    strncpy(op.val.insn_start.name, name, OPNAMELENGTH);
    op.val.insn_start.num_ops = len;
    op.val.insn_start.flag = INSNREADLOG;
    tob_op_write(tbuf, &op);

    if (srcConstant){
        op.typ = DELETEOP;
        dst.typ = UNK;
        dst.val.ua = 0;
        dst.flag = READLOG;
        for (int i = 0; i < len; i++){
            dst.off = i;
            op.val.deletel.a = dst;
            tob_op_write(tbuf, &op);
        }
    }
    else {
        op.typ = COPYOP;
        dst.typ = UNK;
        dst.flag = READLOG;
        dst.val.ua = 0;
        src.typ = LADDR;
        src.val.la = PST->getLocalSlot(srcval);
        for (int i = 0; i < len; i++){
            src.off = i;
            dst.off = i;
            op.val.copy.a = src;
            op.val.copy.b = dst;
            tob_op_write(tbuf, &op);
        }
    }
}

/*
 * This may need to become more complex for more complex cases of this
 * instruction. Currently we are just treating it like a branch, but with values
 * filled in instead of branch targets.
 */
void PandaTaintVisitor::visitSelectInst(SelectInst &I){
    // write instruction boundary op
    struct taint_op_struct op = {};
    op.typ = INSNSTARTOP;
    char name[7] = "select";
    strncpy(op.val.insn_start.name, name, OPNAMELENGTH);
    int srcbytelen = getValueSize(&I);
    op.val.insn_start.num_ops = srcbytelen;
    op.val.insn_start.flag = INSNREADLOG;
    op.val.insn_start.branch_labels[0] = PST->getLocalSlot(I.getTrueValue());
    op.val.insn_start.branch_labels[1] = PST->getLocalSlot(I.getFalseValue());
    tob_op_write(tbuf, &op);

    // write taint ops
    memset(&op, 0, sizeof(op));
    struct addr_struct src = {};
    struct addr_struct dst = {};
    op.typ = COPYOP;
    dst.typ = LADDR;
    src.typ = UNK;
    src.val.ua = 0;
    src.flag = READLOG;
    dst.val.la = PST->getLocalSlot(&I);

    for (int i = 0; i < srcbytelen; i++){
        src.off = i;
        dst.off = i;
        op.val.copy.a = src;
        op.val.copy.b = dst;
        tob_op_write(tbuf, &op);
    }
}

void PandaTaintVisitor::visitVAArgInst(VAArgInst &I){}
void PandaTaintVisitor::visitExtractElementInst(ExtractElementInst &I){}
void PandaTaintVisitor::visitInsertElementInst(InsertElementInst &I){}
void PandaTaintVisitor::visitShuffleVectorInst(ShuffleVectorInst &I){}

/*
 * This may need to become more complex for more complex cases of this
 * instruction.
 */
void PandaTaintVisitor::visitExtractValueInst(ExtractValueInst &I){
    int src = PST->getLocalSlot(I.getAggregateOperand());
    int dst = PST->getLocalSlot(&I);
    int bytes = getValueSize(&I);
    simpleTaintCopy(src, dst, bytes);
}

void PandaTaintVisitor::visitInsertValueInst(InsertValueInst &I){
    int op0 = PST->getLocalSlot(I.getOperand(0));
    int op1 = PST->getLocalSlot(I.getOperand(1));
    int idx = 0;
    if (I.getNumOperands() > 2) {
        llvm::ConstantInt* idx_ir = dyn_cast<llvm::ConstantInt>(I.getOperand(2));
        idx = idx_ir->getSExtValue();
    }
    int rst = PST->getLocalSlot(&I);
    int bytes0 = ceil(I.getOperand(0)->getType()->getScalarSizeInBits() / 8.0);
    int bytes1 = ceil(I.getOperand(1)->getType()->getScalarSizeInBits() / 8.0);

    //Only support 2 or 3 operands
    assert(I.getNumOperands() == 2 || I.getNumOperands() == 3);
    //Only support 64 bit + 64 bit and 64 bit + 16 bit
    assert((bytes0 == 8 || bytes0 == 0) && (bytes1 == 8 || bytes1 == 2));

    struct taint_op_struct op = {};
    struct addr_struct src = {};
    struct addr_struct dst = {};
    op.typ = COPYOP;
    dst.typ = LADDR;
    dst.val.la = rst;
    src.typ = LADDR;
    src.val.la = op0;

    for (int i = 0; i < bytes0; i++){
        src.off = i;
        dst.off = i;
        op.val.copy.a = src;
        op.val.copy.b = dst;
        tob_op_write(tbuf, &op);
    }

    src.val.la = op1;

    for (int i = 0; i < bytes1; i++){
        src.off = i;
        //Hardcode 8 bytes because first element is always 64 bits
        dst.off = i + 8*idx;
        op.val.copy.a = src;
        op.val.copy.b = dst;
        tob_op_write(tbuf, &op);
    }
}

void PandaTaintVisitor::visitLandingPadInst(LandingPadInst &I){}

// Unhandled
void PandaTaintVisitor::visitInstruction(Instruction &I){
    printf("Error: Unhandled instruction\n");
    assert(1==0);
}

/*
 * Old LLVM code graveyard
 */

/* ValueMap code */

// get some register identifier so we can propagate taint between
// virtual registers from within functions
//ValueMap fMap;
//ValueMap::iterator FI = fMap.find(static_cast<Value*>(I.getOperand(0)));
//(*Out) << "op 0: " << *static_cast<Value*>(I.getOperand(0)) << "\n";
//(*Out) << "ID op 0: ";
//WriteAsOperand(*Out, static_cast<Value*>(I.getOperand(0)), true, 0);
//(*Out) << "\n";

// printf an instruction
//std::string line;
//raw_string_ostream line2(line);
//I.print(line2);
//printf("%s\n", line.c_str());<|MERGE_RESOLUTION|>--- conflicted
+++ resolved
@@ -17,11 +17,7 @@
 #include "my_mem.h"
 
 extern Shad *shadow;
-<<<<<<< HEAD
 extern int tainted_pointer ;
-}
-=======
->>>>>>> 9ef2bfc4
 
 using namespace llvm;
 
