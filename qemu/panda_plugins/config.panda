--- conflicted
+++ resolved
@@ -1,8 +1,4 @@
 PANDA_PLUGINS = sample textfinder textprinter syscalls stringsearch \
     keyfind memstats taint memdump correlatetaps memsnap bufmon bigrams \
-<<<<<<< HEAD
     tapindex llvm_trace callstack_instr textprinter_fast hilbert \
-    argmon
-=======
-    tapindex llvm_trace callstack_instr textprinter_fast hilbert replaymovie
->>>>>>> fdb162a6
+    replaymovie argmon