/* PANDABEGINCOMMENT
 *
 * Authors:
 *  Tim Leek               tleek@ll.mit.edu
 *  Ryan Whelan            rwhelan@ll.mit.edu
 *  Joshua Hodosh          josh.hodosh@ll.mit.edu
 *  Michael Zhivich        mzhivich@ll.mit.edu
 *  Brendan Dolan-Gavitt   brendandg@gatech.edu
 *
 * This work is licensed under the terms of the GNU GPL, version 2.
 * See the COPYING file in the top-level directory.
 *
PANDAENDCOMMENT */

/*

  API for Taint processor

*/

#ifndef __TAINT_PROCESSOR_H__
#define __TAINT_PROCESSOR_H__

#include <stdint.h>
#include "shad_dir_32.h"
#include "shad_dir_64.h"

#define EXCEPTIONSTRING "3735928559"  // 0xDEADBEEF read from dynamic log
#define OPNAMELENGTH 15
#define FUNCNAMELENGTH 50
#define FUNCTIONFRAMES 10 // handle 2 frames for now, but increase it soon
#define MAXREGSIZE 16 // Maximum LLVM register size is 16 bytes
#define MAXSWITCHSTMTS 75 // Maximum size of LLVM switch statements
#define MAXPHIBLOCKS 45 // Maximum number of LLVM phi predecessor blocks supported

//#define TAINTDEBUG // print out all debugging info for taint ops

/*
 * Tainted pointer mode: for now, we will just add additional taint
 * operations if tainted pointer mode is on.  These operations will also
 * perform compute taint from the LLVM register that holds the pointer, to
 * the destination of the load.  It will also preserve any taint in the
 * register that is a result of the load.  Later on, we may want to have
 * multiple tainted pointer modes: a smarter tainted pointer mode might
 * check to see if the data is tainted, and if so, only propagate that
 * taint, even if the pointer is also tainted.  Without tainted data, it
 * would propagate the taint of the pointer, if it exists.  This should be
 * done behind the scenes in the taint processor.
 */
#define TAINTED_POINTER

//#define TAINTSTATS

/* these need to be the same size because when we have an unknown dynamic value
 * that we need to fill in later, we need to fix up the taint op in the buffer
 */
typedef uint64_t HAddr;    // hard drive
typedef uint64_t MAddr;    // physical ram
typedef uint64_t IAddr;    // io buffers (net & hd)
typedef uint64_t LAddr;    // local values
typedef uint64_t GReg;     // guest general purpose register
typedef uint64_t GSpec;    // guest special address, like floating point regs
typedef uint64_t Unk;      // unknown type that needs to be fixed up
typedef uint64_t Const;    // constant that we currently treat as untainted
typedef uint64_t Ret;      // LLVM return value, also temp register

typedef enum {HADDR, MADDR, IADDR, LADDR, GREG, GSPEC, UNK, CONST, RET} AddrType;

typedef enum {
    IRRELEVANT=5,  // memory access to CPU state we don't care about
    EXCEPTION=1,    // indicates that there was a memory exception
    READLOG,        // indicates that we need to read from dynamic log
    FUNCARG         // indicates that we need to copy to the current frame + 1
} AddrFlag;

typedef enum {
    INSNREADLOG=1 // indicates that we need to read from dynamic log
} InsnFlag;

typedef struct addr_struct {
  AddrType typ;
  union {
    HAddr ha;
    MAddr ma;
    IAddr ia;
    LAddr la;
    GReg gr;
    GSpec gs;
    Unk ua;
    Const con;
    Ret ret;
  } val;
  uint16_t off;   // offset within local registers and guest registers
  AddrFlag flag;  // indication that we might need to look up address from log
} Addr;


typedef uint32_t Label;


typedef struct shad_struct {
  uint64_t hd_size;
  uint32_t mem_size;
  uint64_t io_size;
  uint32_t num_vals;
  uint32_t guest_regs;
  SdDir64 *hd;
#ifdef TARGET_X86_64
  SdDir64 *ram;
#else
  SdDir32 *ram;
#endif
  SdDir64 *io;
  LabelSet **llv;  // LLVM registers, with multiple frames
  LabelSet **ret;  // LLVM return value, also temp register
  LabelSet **grv;  // guest general purpose registers
  LabelSet **gsv;  // guest special values, like FP, and parts of CPUState
  uint8_t *ram_bitmap;
  uint32_t current_frame; // keeps track of current function frame
} Shad;

// returns a shadow memory to be used by taint processor
Shad *tp_init(uint64_t hd_size, uint32_t mem_size, uint64_t io_size, uint32_t max_vals);

// Delete a shadow memory
void tp_free(Shad *shad);

// label -- associate label l with address a
void tp_label(Shad *shad, Addr a, Label l);

// untaint -- discard label set associated with a
void tp_delete(Shad *shad, Addr a);

// copy -- b gets whatever label set is currently associated with a
void tp_copy(Shad *shad, Addr a, Addr b);

// compute -- c gets union of label sets currently associated with a and b
void tp_compute(Shad *shad, Addr a, Addr b, Addr c);

// query -- returns TRUE (1) iff a is tainted
uint8_t tp_query(Shad *shad, Addr a);

uint8_t addrs_equal(Addr a, Addr b);

uint8_t get_ram_bit(Shad *shad, uint32_t addr);

typedef struct taint_op_buffer_struct {
  char *start;        // beginning of ops
  uint32_t max_size;  // max size
  uint32_t size;      // current size of this buffer in bytes
  char *ptr;          // current location in buf for write / read
} TaintOpBuffer;


/*** taint translation block stuff ***/
/* There are a few different notions of 'blocks'.  A guest basic block is
 * translated into a QEMU translation block.  There may be multiple basic blocks
 * within a translation block since QEMU and LLVM have control flow
 * instructions.  So a taint translation block corresponds to a QEMU translation
 * block, or LLVM function, which may consist of multiple basic blocks.  Every
 * TaintTB has an entry basic block.  Additional basic blocks start at
 * TaintTB.tbbs[0].  LLVM functions from source code also fall into the category
 * of TaintTB.
 */

typedef struct taint_bb_struct {
    int label;           // corresponding LLVM BB label
    TaintOpBuffer *ops;  // taint ops for this taint BB
} TaintBB;

typedef struct taint_tb_struct {
    char *name;      // corresponding name of LLVM function
    int numBBs;      // number of taint BBs
    TaintBB *entry;  // entry taint BB
    TaintBB **tbbs;  // array of other taint BBs
} TaintTB;

TaintTB *taint_tb_new(const char *name, int numBBs);
void taint_tb_cleanup(TaintTB *ttb);

typedef enum {
    LABELOP,
    DELETEOP,
    COPYOP,
    COMPUTEOP,
    INSNSTARTOP,
    CALLOP,
    RETOP
} TaintOpType;

typedef struct taint_op_struct {
  TaintOpType typ;
  union {
    struct {Addr a; Label l;} label;
    struct {Addr a;} deletel;
    struct {Addr a, b;} copy;
    struct {Addr a, b, c;} compute;
    struct {
        char name[15];
        int num_ops;
        InsnFlag flag;
        // true and false labels when used with branch
        // true and false values when used with select
        int branch_labels[2];
<<<<<<< HEAD
        // For switches/branches, log the bb it is in for phi
        int cur_branch_bb;
        int phi_vals[MAXPHIBLOCKS];
        int phi_blocks[MAXPHIBLOCKS];
=======
        unsigned phi_len;
        int *phi_vals;
        int *phi_labels;
>>>>>>> a0d997e0
        /* We need to keep track of switch conditions (cases) and their
         * corresponding basic block labels
         */
        unsigned switch_len;
        int64_t *switch_conds;
        int *switch_labels;
    } insn_start;
    struct {char name[50]; TaintTB *ttb;} call;
    struct {int null; /* data currently not used */} ret;
  } val;
} TaintOp;

#include "panda_memlog.h"

TaintOpBuffer *tob_new(uint32_t size);

void tob_delete(TaintOpBuffer *tbuf);

void tob_delete_iterate_ops(TaintOpBuffer *tbuf);

void tob_rewind(TaintOpBuffer *buf);
//uint8_t tob_empty(TaintOpBuffer *buf);

// write op to buffer
void tob_op_write(TaintOpBuffer *buf, TaintOp op);

// read op from buffer
TaintOp tob_op_read(TaintOpBuffer *buf);

// execute a function or taint translation block of taint ops
void execute_taint_ops(TaintTB *ttb, Shad *shad, DynValBuffer *dynval_buf);

// process ops in taint op buffer (called by execute)
void tob_process(TaintOpBuffer *buf, Shad *shad, DynValBuffer *dynval_buf);

void tob_op_print(Shad *shad, TaintOp op);

uint8_t tob_end(TaintOpBuffer *buf);

float tob_full_frac(TaintOpBuffer *buf);

void tob_clear(TaintOpBuffer *buf);

// stuff for control flow in trace
enum {RETURN, BRANCH, SWITCHSTEP, EXCEPT};

void print_addr(Shad *shad, Addr a);

void process_insn_start_op(TaintOp op, TaintOpBuffer *buf,
    DynValBuffer *dynval_buf);

#endif<|MERGE_RESOLUTION|>--- conflicted
+++ resolved
@@ -202,16 +202,11 @@
         // true and false labels when used with branch
         // true and false values when used with select
         int branch_labels[2];
-<<<<<<< HEAD
         // For switches/branches, log the bb it is in for phi
         int cur_branch_bb;
-        int phi_vals[MAXPHIBLOCKS];
-        int phi_blocks[MAXPHIBLOCKS];
-=======
         unsigned phi_len;
         int *phi_vals;
         int *phi_labels;
->>>>>>> a0d997e0
         /* We need to keep track of switch conditions (cases) and their
          * corresponding basic block labels
          */
